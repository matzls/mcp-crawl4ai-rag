# CLAUDE.md - Project Documentation & AI Assistant Guide

## 🎯 Project Overview

### Mission Statement
**Crawl4AI RAG MCP Server**: A production-ready Model Context Protocol server providing intelligent web crawling and RAG capabilities for AI agents and coding assistants, with PostgreSQL vector database integration and Pydantic AI agent orchestration.

### Current Development Phase: 🟡 MAKE IT RIGHT
**Phase 2 of 3**: Core functionality works perfectly, now optimizing architecture, code quality, and documentation standards.

**Phase Progress:**
- ✅ **PHASE 1: MAKE IT WORK** - Completed (Jan 2025)
  - Core MCP server functionality
  - Web crawling and RAG capabilities
  - Database integration with PostgreSQL + pgvector
  - Agent framework integration with Pydantic AI
  - Production-ready performance (197 pages/42.5s, 856 chunks stored)

- 🟡 **PHASE 2: MAKE IT RIGHT** - Current Phase
  - 🔄 Architecture refactoring (single orchestrator agent - TASK-024)
  - 🟡 Code quality improvements and standardization
  - 🟡 Documentation restructuring and enhancement
  - 🟡 Testing framework optimization

- 🟢 **PHASE 3: MAKE IT FAST** - Future
  - Performance optimization and scalability
  - Advanced features and integrations
  - Production deployment optimization

### Key Objectives
1. **Complete unified agent architecture** (replacing 3-agent approach)
2. **Standardize code quality** across all modules
3. **Optimize documentation** for maintainability
4. **Enhance testing framework** for comprehensive coverage

## 🚨 Emergency Protocols

### Quick Context Loading
**Start every session with:**
1. **READ**: Current Tasks section (🔴🟡🟢 priorities)
2. **CHECK**: Git status and recent commits
3. **VERIFY**: Development phase requirements
4. **UPDATE**: Documentation as you work (not after)

### Critical Commands
```bash
# Emergency status check
git status && git log --oneline -5

# Quick server verification
./start_mcp_server.sh && curl -X POST "http://localhost:8051/tools/get_available_sources"

# Database health check
psql -h localhost -U $(whoami) -d crawl4ai_rag -c "SELECT COUNT(*) FROM crawled_pages;"
```

### Quality Gates (Non-negotiable)
- **🔴 Critical**: Tests (3+ cases: happy/edge/failure)
- **🔴 Critical**: Code (<500 lines, complete type hints)
- **🔴 Critical**: Documentation (atomic updates to CLAUDE.md)
- **🔴 Critical**: Git workflow (commit after every completed task)

### Living Documentation Protocol
**Documentation is not optional - it's core to every task.**
- **Atomic Updates**: Document each change as you make it
- **Context Preservation**: Explain WHY, not just WHAT
- **Future Self Test**: Write as if you'll forget everything in 6 months
- **Undocumented code/features are considered incomplete**

## 🏗️ Technical Architecture

### Core Technology Stack
- **Language:** Python 3.12+ with UV package manager
- **MCP Framework:** FastMCP for Model Context Protocol server implementation
- **Web Crawling:** Crawl4AI with AsyncWebCrawler for intelligent content extraction
- **Database:** PostgreSQL 17 + pgvector extension for vector storage and semantic search
- **AI/ML:** OpenAI API (text-embedding-3-small, GPT-4.1) for embeddings and LLM processing
- **Agent Framework:** Pydantic AI for intelligent agent orchestration with MCP integration
- **Observability:** Logfire for comprehensive logging and performance monitoring
- **Key Dependencies:** crawl4ai, mcp, asyncpg, openai, sentence-transformers, pydantic-ai[logfire]

<project_architecture>
## Project Architecture

### Overview
This is a Model Context Protocol (MCP) server that provides web crawling and RAG (Retrieval Augmented Generation) capabilities for AI agents and coding assistants. It integrates Crawl4AI for intelligent web scraping with PostgreSQL vector database for semantic search and retrieval.

### Key Components

#### Core MCP Server (`src/crawl4ai_mcp.py`)
- **FastMCP Server**: Main server implementing MCP protocol with SSE/stdio transport
- **Lifespan Management**: Handles AsyncWebCrawler and PostgreSQL pool initialization
- **MCP Tools**: Implements 5 core tools for crawling and searching content

#### Crawl4AI Integration (Web Content Acquisition Layer)
- **Role**: Purely handles web crawling and content extraction
- **Capabilities**: 
  - Converts HTML to clean markdown using headless browser (Chrome/Chromium)
  - Handles JavaScript-heavy sites with dynamic content rendering
  - Extracts structured data (links, headers, code blocks)
  - Manages parallel processing with memory-adaptive dispatcher
  - Provides three crawling strategies: single page, batch, and recursive
- **Output**: Clean markdown content that feeds into custom RAG processing
- **Note**: Crawl4AI does NOT handle embedding, chunking, or database operations

#### Utility Layer (`src/utils.py`) - Custom RAG Processing
- **Database Operations**: PostgreSQL connection handling and vector operations
- **Embedding Generation**: OpenAI API integration for text embeddings (text-embedding-3-small)
- **Content Processing**: Smart chunking (respects code blocks), contextual embeddings, and code extraction

#### Database Schema (`crawled_pages.sql`)
- **Vector Search**: PostgreSQL with pgvector for semantic similarity search
- **Hybrid Search**: Combines vector and keyword search capabilities
- **Source Management**: Tracks crawled sources with summaries and metadata

### Architecture Decisions

#### MCP Protocol Implementation
- Uses FastMCP framework for clean tool-based architecture
- Implements both SSE (HTTP) and stdio transports for flexibility
- Context management pattern for sharing crawler and database connections

#### Advanced RAG Strategies (Configurable)
- **Contextual Embeddings**: Enhances chunks with document context for better retrieval
- **Hybrid Search**: Combines semantic vector search with keyword matching
- **Agentic RAG**: Specialized code example extraction and storage
- **Reranking**: Cross-encoder models for result relevance improvement

#### Crawling Intelligence
- **Smart URL Detection**: Automatically handles sitemaps, text files, and webpages
- **Recursive Crawling**: Follows internal links with configurable depth
- **Parallel Processing**: Memory-adaptive dispatcher for concurrent crawling

### Data Flow

#### Complete Processing Pipeline
1. **URL Input** → Smart detection (sitemap/txt/webpage)
2. **Crawl4AI Processing** → Web crawling and HTML-to-markdown conversion
3. **Custom Content Processing** → Smart chunking (respects code blocks), metadata extraction
4. **Custom Embedding** → OpenAI API (text-embedding-3-small) with optional contextual enhancement
5. **Custom Storage** → PostgreSQL with vector indices via custom database operations
6. **Custom Retrieval** → Vector similarity search + optional hybrid/reranking

#### Clear Separation of Responsibilities
- **Crawl4AI**: Web content acquisition (HTML → clean markdown)
- **Custom Code**: All RAG intelligence (chunking, embedding, storage, retrieval)

### Current System Status (Updated 2025-01-15)

#### Operational Services
- **PostgreSQL@17**: Running with pgvector extension enabled
- **Database**: `crawl4ai_rag` initialized with complete schema (sources, crawled_pages, code_examples tables)
- **MCP Server**: Running on http://localhost:8051/sse
- **SSE Endpoint**: Responding with proper event streams
- **Virtual Environment**: `crawl_venv` with all dependencies installed

#### Agent Testing Status (2025-01-15)
- **CLI Interface**: Functional after import fixes, initializes successfully
- **Model Configuration**: All agents updated to GPT-4 Turbo (gpt-4-turbo)
- **Import System**: Resolved relative import issues with fallback mechanisms
- **Known Issues**: Runtime errors during agent execution requiring investigation (TASK-025)
- **Testing Priority**: Debug agent execution failures before production deployment

#### Pydantic AI Agent Status - UNIFIED ARCHITECTURE IMPLEMENTED
- **Previous Architecture (Deprecated)**: Three separate agents (crawl, rag, workflow) - Replaced
- **New Architecture (Production Ready)**: Single intelligent orchestrator agent with GPT-4.1 integration
- **Agent Design Philosophy**: One agent that intelligently selects from 5 MCP tools based on user intent
- **MCP Tool Integration**: Direct access to all 5 tools with intelligent selection logic
- **Structured Outputs**: Unified response models with comprehensive result synthesis
- **Enhanced Tool Descriptions**: Improved with USE WHEN/DON'T USE guidance and workflow patterns
- **Model Configuration**: All agents now use GPT-4 Turbo (gpt-4-turbo) for optimal performance and cost efficiency
- **Import Architecture**: Fixed relative import issues in pydantic_agent module for cross-context compatibility

#### Recent Key Fixes (All Resolved)
- ✅ **Vector Embedding Format**: PostgreSQL vector compatibility fixed (TASK-017)
- ✅ **Function Naming Conflicts**: MCP tool execution reliability improved (TASK-018)
- ✅ **Startup Performance**: 90% faster server initialization (TASK-015, TASK-016)
- ✅ **Pydantic AI Integration**: Complete agent framework integration (TASK-020)
- ✅ **Testing Results**: Production-ready performance verified (TASK-021)
- ✅ **Logfire Integration**: Comprehensive logging for MCP server and Pydantic AI agents (TASK-023)
- ✅ **Architecture Refactoring**: Single orchestrator agent with GPT-4.1 integration completed (TASK-024)
- ✅ **Import System**: Fixed relative import issues in pydantic_agent module (TASK-024)
- ✅ **Model Configuration**: Standardized all agents to use GPT-4 Turbo for consistency (TASK-024)

### New Architecture: Single Intelligent Orchestrator

#### Design Philosophy (Following MCP Best Practices)
- **One Agent, Five Tools**: Single agent intelligently selects from 5 MCP tools based on user intent
- **Intent-Driven Tool Selection**: Agent analyzes user queries to determine optimal workflow patterns
- **Workflow Orchestration**: Automated multi-step processes with context management
- **Enhanced User Experience**: No agent selection needed - natural language interaction

#### Tool Selection Logic
**Research Workflow** (URLs mentioned):
1. `smart_crawl_url` → Gather new content
2. `get_available_sources` → Confirm storage  
3. `perform_rag_query` → Answer questions about crawled content

**Search Workflow** (questions about topics):
1. `get_available_sources` → Check available content
2. `perform_rag_query` → Find relevant information
3. `search_code_examples` → If code specifically requested

**Discovery Workflow** (content exploration):
1. `get_available_sources` → List what's available
2. Optional follow-up searches based on user interest

#### Enhanced Tool Descriptions
- **USE WHEN/DON'T USE** guidance for clear tool boundaries
- **Workflow patterns** showing tool dependencies and sequences  
- **Concrete examples** with parameter demonstrations
- **Error scenarios** for robust error handling

#### Implementation Components
- `src/pydantic_agent/unified_agent.py` - Single orchestrator agent (GPT-4 Turbo configured)
- `cli_chat.py` - Interactive CLI interface with rich formatting (functional, import issues resolved)
- `src/pydantic_agent/examples/unified_agent_example.py` - Comprehensive demonstrations (GPT-4 Turbo)
- `src/pydantic_agent/agent.py` - Legacy agent implementations (updated to GPT-4 Turbo)
- Enhanced MCP tool descriptions in `src/crawl4ai_mcp.py`
- Fixed import system with fallback mechanisms for cross-context compatibility

### Technical Implementation Details

#### Model Configuration (Updated 2025-01-15)
- **Primary Model**: GPT-4 Turbo (gpt-4-turbo) across all agent implementations
- **Rationale**: Optimal balance of performance, cost efficiency, and availability
- **Previous Models**: Migrated from o3 (unavailable) and gpt-4o to gpt-4-turbo
- **Consistency**: All agents (unified, crawl, rag, workflow) use same model for predictable behavior

#### Import System Architecture (Fixed 2025-01-15)
- **Problem**: Relative imports in pydantic_agent module failed when running CLI directly
- **Solution**: Implemented fallback import mechanism with path manipulation
- **Pattern**: Try relative imports first, fallback to absolute imports with sys.path adjustment
- **Files Updated**: `agent.py`, `unified_agent.py` with robust import handling
- **Result**: CLI interface (`cli_chat.py`) now functional across different execution contexts

### External Dependencies

#### Critical Services
- **OpenAI API**: Embeddings (text-embedding-3-small) and LLM processing (GPT-4 Turbo)
- **PostgreSQL**: Primary database with pgvector extension for vector operations

#### Optional Enhancements
- **Cross-encoder Models**: For reranking (runs locally, CPU-based)

### Observability & Logging

#### Standard Logfire Integration - PRODUCTION READY (Updated 2025-01-15)
- **Pydantic AI Built-in Instrumentation**: Uses `logfire.instrument_pydantic_ai()` for automatic agent tracing
- **HTTP Request Monitoring**: `logfire.instrument_httpx()` captures raw prompts and responses
- **MCP Tool Execution Logging**: Simple `@log_mcp_tool_execution` decorator with basic metrics
- **Error Tracking**: Structured error logging with context and timing information
- **Dashboard Integration**: Real-time traces in Logfire dashboard with automatic configuration

#### Simple Logging Architecture
- **Standard Instrumentation**: Uses Pydantic AI's built-in Logfire support instead of custom decorators
- **Basic MCP Tool Logging**: `@log_mcp_tool_execution` with execution time, success/failure, and result summaries
- **Automatic Agent Tracing**: Pydantic AI automatically creates spans for agent runs and tool calls
- **HTTP Visibility**: Raw OpenAI API requests/responses visible in Logfire for debugging
- **Clean Error Handling**: Simple error logging without complex categorization

#### Observability Components
- **Logging Configuration**: `src/logging_config.py` - Simple MCP tool logging with basic metrics
- **Agent Setup**: `setup_logfire_instrumentation()` in unified agent for automatic configuration
- **CLI Integration**: Automatic Logfire setup on startup with dashboard link display
- **Standard Patterns**: Uses Logfire's recommended instrumentation patterns

#### Logfire Dashboard Features
- **Agent Execution Traces**: Complete agent runs with nested tool calls and timing
- **HTTP Request Details**: Raw prompts, responses, and token usage from OpenAI API
- **MCP Tool Performance**: Execution times, success rates, and result summaries
- **Error Tracking**: Exception details with stack traces and context
- **Real-time Monitoring**: Live traces during agent execution
- **Dashboard URL**: https://logfire-eu.pydantic.dev/matzls/crawl4ai-agent
</project_architecture>

<<<<<<< HEAD
## 📋 Task Management

### 🔴 Critical Priority (Blocking/High Risk)
**Active Tasks - Immediate Action Required**
- [🔄] **TASK-024**: Complete unified agent architecture implementation and testing (2025-01-13)
  - **Status**: Architecture refactoring in progress
  - **Risk**: Blocking future development
  - **Acceptance**: Single orchestrator agent replaces 3-agent approach, all tests pass

### 🟡 Important Priority (Medium Risk)
**MAKE IT RIGHT Phase Tasks**
- [ ] **TASK-025**: Implement Context 7-inspired chunking strategy
  - **Phase**: Code quality improvement
  - **Risk**: Performance impact if delayed
- [ ] **TASK-026**: Performance optimization for crawling speed
  - **Phase**: Architecture optimization
  - **Risk**: Scalability limitations
- [ ] **TASK-028**: Enhanced configuration management for RAG strategies
  - **Phase**: Code standardization
  - **Risk**: Maintenance complexity

### 🟢 Nice-to-Have Priority (Low Risk)
**MAKE IT FAST Phase Tasks (Future)**
- [ ] **TASK-027**: Integration with Archon knowledge engine
  - **Phase**: Advanced features
  - **Risk**: Low - enhancement only
- [ ] **TASK-029**: Add support for multiple embedding models (Ollama integration)
  - **Phase**: Feature expansion
  - **Risk**: Low - optional capability

### ✅ Recently Completed (MAKE IT WORK → MAKE IT RIGHT Transition)
**Phase 2 Progress (Jan 2025)**
- [x] **TASK-030**: Comprehensive CLAUDE.md restructuring with three-phase development model (2025-01-15)

**Phase 1 Completion (Jan 2025)**
- [x] **TASK-020**: Pydantic AI agent integration with MCP server (2025-01-13)
- [x] **TASK-021**: Complete end-to-end testing and verification (2025-01-13)
- [x] **TASK-023**: Comprehensive logfire logging implementation (2025-01-13)
- [x] **TASK-017**: Fix PostgreSQL vector embedding format issue (2025-01-13)
- [x] **TASK-018**: Fix function naming conflicts (2025-01-13)
- [x] **TASK-015/016**: Optimize startup performance (90% improvement) (2025-01-13)

**Foundation Tasks (Jan 2025)**
- [x] **TASK-MIGRATE-001**: Migrate from Supabase to PostgreSQL (2025-01-08)
- [x] **TASK-001**: Document project architecture in CLAUDE.md (2025-01-08)
- [x] **TASK-009**: Comprehensive end-to-end testing plan (2025-01-08)
- [x] **TASK-010**: PostgreSQL 17 configuration documentation (2025-01-08)
- [x] **TASK-014**: Consolidate virtual environments (2025-01-13)
- [x] **TASK-022**: Streamline CLAUDE.md documentation (2025-01-13)

### Task Management Protocol
- **Task IDs**: Sequential numbering (TASK-001, TASK-002, etc.)
- **Risk Classification**: 🔴🟡🟢 system for priority management
- **Phase Alignment**: Tasks mapped to three-phase development model
- **Commit References**: All commits must include task ID
- **Completion Tracking**: Date and acceptance criteria verification

## 📏 Quality Standards

### Phase-Specific Code Quality Requirements

#### 🟡 MAKE IT RIGHT Phase Standards (Current)
**Code Organization**
=======
<current_tasks>
## Current Tasks & Priorities

### Active Tasks
<!-- Tasks currently being worked on -->

### Completed Tasks
<!-- Recently completed tasks with completion dates -->
- [x] Migrate from Supabase to PostgreSQL (2025-01-08) - TASK-MIGRATE-001
- [x] Setup project structure and MCP server implementation (2025-01-08)
- [x] Document project architecture in CLAUDE.md (2025-01-08) - TASK-001
- [x] Add fork maintenance strategy and commands (2025-01-08) - TASK-008
- [x] Add comprehensive end-to-end testing plan and MCP Inspector setup (2025-01-08) - TASK-009
- [x] Update documentation to reflect PostgreSQL 17 configuration (2025-01-08) - TASK-010
- [x] Consolidate virtual environments to use only crawl_venv (2025-01-13) - TASK-014
- [x] Optimize MCP server startup to use existing virtual environment (2025-01-13) - TASK-015
- [x] Clean up project structure and finalize production-ready setup (2025-01-13) - TASK-016
- [x] Fix PostgreSQL vector embedding format issue (2025-01-13) - TASK-017
- [x] Fix function naming conflict causing NoneType callable error (2025-01-13) - TASK-018
- [x] Update documentation with all fixes and improvements (2025-01-13) - TASK-019
- [x] Add Pydantic AI agent integration with MCP server (2025-01-13) - TASK-020
- [x] Complete end-to-end testing and verification of system (2025-01-13) - TASK-021
- [x] Streamline CLAUDE.md file by removing redundant sections and condensing verbose content (2025-01-13) - TASK-022
- [x] Implement comprehensive logfire logging for both MCP server and Pydantic AI agents (2025-01-13) - TASK-023
- [x] Complete unified agent architecture implementation with GPT-4.1 integration and import fixes (2025-01-15) - TASK-024
- [x] Implement simplified observability using Pydantic AI's built-in Logfire integration (2025-01-15) - TASK-032

### Backlog
<!-- Future tasks and improvements -->
- [ ] Add support for multiple embedding models (Ollama integration) - TASK-026
- [ ] Implement Context 7-inspired chunking strategy - TASK-027
- [ ] Performance optimization for crawling speed - TASK-028
- [ ] Integration with Archon knowledge engine - TASK-029
- [ ] Enhanced configuration management for RAG strategies - TASK-030
- [ ] Investigate and resolve agent testing runtime errors - TASK-031

### Task Guidelines
- Each task should have a unique ID (TASK-001, TASK-002, etc.)
- Include brief description and acceptance criteria
- Mark completion date when finished
- Reference task ID in commit messages
</current_tasks>

## 📏 Development Standards

### Code Quality
>>>>>>> 56c36d9d
- **File size**: <500 lines per file, split when approaching limit
- **Functions**: <50 lines, methods <30 lines, max 3 levels nesting
- **Type hints**: Complete for all functions, methods, attributes
- **Error handling**: Specific exception types with structured logging
- **Testing**: 3+ cases per feature (happy/edge/failure paths)

**Architecture Standards**
- **Single Responsibility**: Each module has one clear purpose
- **Dependency Injection**: Use Pydantic AI dependency patterns
- **MCP Integration**: Follow FastMCP best practices
- **Database Operations**: Async patterns with proper connection pooling

#### Import Organization (Enforced)
```python
# Standard library
import os
from typing import List, Optional

# Third-party
import pydantic
from fastapi import FastAPI

# Local application
from .models import User
from ..core import config
```

#### Documentation Standards (Non-negotiable)
- **Google-style docstrings** for all public functions, classes, methods
- **Inline comments** explaining "why" for complex logic
- **CLAUDE.md updates** for all architectural changes
- **TODO comments** only with task IDs and deadlines
- **Framework verification** for all external library usage

### Quality Assurance Process

#### Pre-commit Requirements
- **Ruff formatting**: Code style consistency
- **Type checking**: mypy validation
- **Test execution**: All tests must pass
- **Documentation sync**: CLAUDE.md must be updated

#### Code Review Checklist
- [ ] Follows phase-specific standards
- [ ] Complete type hints and docstrings
- [ ] Error handling with proper logging
- [ ] Tests cover happy/edge/failure cases
- [ ] Documentation updated atomically
- [ ] No TODO comments without task IDs

## 🧪 Quality Assurance

### Testing Framework (Phase-Aligned)

#### 🟡 MAKE IT RIGHT Phase Testing (Current Focus)
**Test Structure Standards**
- **Mirror app structure** in `/tests` directory
- **AAA pattern**: Arrange-Act-Assert for clarity
- **Mock external dependencies** (APIs, databases, MCP servers)
- **Coverage targets**: >80% for production code, >60% for prototypes

**Critical Test Scenarios**
- **🔴 Unified Agent Architecture**: Single orchestrator with intelligent tool selection
- **🔴 MCP Tool Integration**: All 5 tools with proper error handling
  - `crawl_single_page`, `smart_crawl_url`, `get_available_sources`
  - `perform_rag_query`, `search_code_examples`
- **🟡 Workflow Orchestration**: Intent analysis and multi-step coordination
  - Research workflow (crawl→search), Search-only, Code-focused, Discovery
- **🟡 Database Operations**: Vector storage, retrieval, and connection pooling
- **🟡 Error Handling**: Invalid inputs, API failures, graceful degradation
- **🟢 RAG Strategies**: Contextual embeddings, hybrid search, reranking

#### Framework Verification Patterns
**External Library Integration Testing**
- **Pydantic AI**: Agent creation, MCP server integration, dependency injection
- **FastMCP**: Tool registration, context management, transport protocols
- **Crawl4AI**: Web crawling, content extraction, parallel processing
- **PostgreSQL**: Vector operations, connection pooling, query performance
- **OpenAI API**: Embedding generation, rate limiting, error handling

#### Test Execution Strategy
```bash
# Phase-specific test execution
pytest tests/ -v --cov=src --cov-report=html

# Critical path testing (🔴 priority)
pytest tests/test_unified_agent.py tests/test_mcp_tools.py -v

# Integration testing (🟡 priority)
pytest tests/test_workflows.py tests/test_database.py -v

# Performance testing (🟢 priority)
pytest tests/test_performance.py -v --benchmark-only
```

## 🛠️ Development Workflows

### Phase-Based Development Commands

#### 🟡 MAKE IT RIGHT Phase Workflows (Current)

**Environment Setup & Verification**
```bash
# Initial setup (one-time)
uv venv crawl_venv && source crawl_venv/bin/activate
uv pip install -e .
crawl4ai-setup

# Database setup (PostgreSQL 17 + pgvector)
brew install postgresql@17 pgvector
brew services start postgresql@17
createdb crawl4ai_rag
psql -h localhost -U $(whoami) -d crawl4ai_rag -f crawled_pages.sql

# Verify environment health
python -c "from src.utils import create_postgres_pool; import asyncio; asyncio.run(create_postgres_pool())"
```

**Development Server Management**
```bash
# Start MCP server (SSE transport - default)
./start_mcp_server.sh

# Alternative transport modes
TRANSPORT=stdio ./start_mcp_server.sh

# Connect MCP Inspector for debugging
npx @modelcontextprotocol/inspector
# Connect to: http://localhost:8051/sse
```

**Quality Assurance Workflows**
```bash
# Code quality checks
ruff check src/ tests/
ruff format src/ tests/
mypy src/

# Testing workflows (phase-aligned)
pytest tests/ -v --cov=src --cov-report=html  # Full test suite
pytest tests/test_unified_agent.py -v         # Critical path (🔴)
pytest tests/test_workflows.py -v             # Integration (🟡)

# Performance monitoring
python test_logging.py                        # Logging verification
python src/pydantic_agent/examples/logging_example.py  # Comprehensive demo
```

**Development & Debugging Tools**
```bash
# System health checks
curl -X POST "http://localhost:8051/tools/get_available_sources"  # MCP server
psql -h localhost -U $(whoami) -d crawl4ai_rag -c "SELECT COUNT(*) FROM crawled_pages;"  # Database

# Interactive development
python cli_chat.py                            # CLI interface
python src/pydantic_agent/examples/unified_agent_example.py  # Agent testing

<<<<<<< HEAD
# Architecture verification
python src/pydantic_agent/examples/unified_agent_example.py  # Single orchestrator testing
```

#### 🟢 MAKE IT FAST Phase Workflows (Future)
```bash
# Performance profiling (future phase)
pytest tests/test_performance.py --benchmark-only
python -m cProfile -o profile.stats src/crawl4ai_mcp.py

# Load testing (future phase)
locust -f tests/load_test.py --host=http://localhost:8051
=======
# Run basic logging demonstration
python src/pydantic_agent/examples/logging_example.py

# Test unified agent architecture (GPT-4 Turbo configured)
python src/pydantic_agent/examples/unified_agent_example.py

# Interactive CLI chat interface with standard Logfire observability
python cli_chat.py

# Test individual agent components (all updated to GPT-4 Turbo)
python src/pydantic_agent/examples/basic_crawl_example.py
python src/pydantic_agent/examples/rag_workflow_example.py
>>>>>>> 56c36d9d
```

## 🤖 AI Assistant Guidelines

### Context Management Protocol
- **Never assume missing context** - ask for clarification when requirements unclear
- **Framework verification first** - check latest documentation for API changes
- **Only use approved libraries** or discuss new dependencies with user
- **Never delete existing code** without explicit instruction and backup
- **Phase-aware development** - align all work with current MAKE IT RIGHT phase

### Git Integration Requirements (Non-negotiable)
- **Commit after every completed task** using conventional commit format
- **Include task IDs in commit messages** for traceability (e.g., "feat(agent): implement unified orchestrator - TASK-024")
- **Update CLAUDE.md AS YOU WORK** (not after completion)
- **Risk-based branching** - 🔴 tasks require feature branches, 🟡🟢 can use main

### MCP Tools Implementation Standards
**Core Patterns (Enforced)**
- **All tools are async** - use `async def` with `@mcp.tool()` decorator
- **Context Access** - get lifespan context via `ctx.request_context.lifespan_context`
- **Error Handling** - return structured JSON with success/error fields, never raise exceptions
- **Type Safety** - complete type hints for all parameters and return values
- **Logging Integration** - use `@log_mcp_tool_execution` decorator for observability

**Available MCP Tools (Production)**
1. **`crawl_single_page(url: str)`** - Quick single page crawl and storage
2. **`smart_crawl_url(url: str, max_depth: int = 3, max_concurrent: int = 10)`** - Intelligent crawling with URL detection
3. **`get_available_sources()`** - List all crawled sources for filtering and discovery
4. **`perform_rag_query(query: str, source: str = None, match_count: int = 5)`** - Semantic search with source filtering
5. **`search_code_examples(query: str, source_id: str = None, match_count: int = 5)`** - Code-specific search (requires USE_AGENTIC_RAG=true)

### Project-Specific Implementation Rules
**Architecture Constraints**
- **Single Orchestrator Pattern** - one agent intelligently selects from 5 MCP tools (TASK-024)
- **Environment Configuration** - RAG strategies toggle via environment variables
- **Database Schema** - run migrations on crawled_pages.sql for schema changes
- **Embedding Models** - currently hardcoded to text-embedding-3-small (OpenAI)
- **Memory Management** - use memory-adaptive dispatcher for large crawl operations

**Framework Verification Requirements**
- **Pydantic AI**: Verify agent patterns, dependency injection, MCP integration
- **FastMCP**: Check tool registration, context management, transport protocols
- **Crawl4AI**: Validate crawling strategies, content extraction, parallel processing
- **PostgreSQL/pgvector**: Confirm vector operations, indexing, query optimization

## 📤 Deliverable Standards

### Required Output Format (Phase-Aligned)

**🟡 MAKE IT RIGHT Phase Requirements:**

#### 1. Executive Summary
- **Brief overview** of changes implemented
- **Phase alignment** - how changes support MAKE IT RIGHT objectives
- **Risk assessment** - 🔴🟡🟢 classification of changes made

#### 2. Code Implementation
```python
# Complete, production-ready code with:
# - Google-style docstrings
# - Complete type hints
# - Error handling with structured logging
# - Framework verification comments
```

#### 3. Test Coverage
```python
# tests/test_feature.py - Complete Pytest implementation
# - Happy path, edge cases, failure scenarios
# - Mock external dependencies
# - Framework integration testing
```

#### 4. Documentation Updates (Atomic)
```markdown
## CLAUDE.MD Updates (Required)
### Task Management Section
- [x] TASK-XXX completed (YYYY-MM-DD) with acceptance criteria met

### Technical Architecture Section (if applicable)
- Updated architectural decisions with rationale
- Framework verification notes
- Performance impact assessment
```

#### 5. Quality Assurance Checklist
**Code Quality (🔴 Critical)**
- [ ] File size <500 lines, functions <50 lines
- [ ] Complete type hints and docstrings
- [ ] Error handling with structured logging
- [ ] Ruff formatting applied

**Testing (🔴 Critical)**
- [ ] 3+ test cases (happy/edge/failure)
- [ ] All tests passing
- [ ] Coverage targets met (>80% production)
- [ ] Framework integration verified

**Documentation (🔴 Critical)**
- [ ] CLAUDE.md updated atomically
- [ ] Architectural changes documented
- [ ] Framework verification completed
- [ ] Task status updated with completion date

#### 6. Git Workflow Verification
- **Conventional commits**: feat/fix/docs(scope): description - TASK-ID
- **Branch strategy**: Feature branch for 🔴 tasks, main for 🟡🟢
- **Repository status**: Clean working tree after completion

---

### Framework Verification Protocol
**Before implementing any external library integration:**
1. **Check latest documentation** for API changes
2. **Verify compatibility** with current dependencies
3. **Test integration patterns** with minimal examples
4. **Document findings** in Technical Architecture section

**Remember: Every code change MUST include corresponding documentation updates. Undocumented changes are considered incomplete regardless of functionality.**

---

## 📊 Project Status Dashboard

### Current Phase Status: 🟡 MAKE IT RIGHT
**Last Updated**: 2025-01-15

#### Phase Completion Metrics
- **✅ MAKE IT WORK**: 100% Complete (Jan 2025)
  - Core functionality: Production-ready
  - Performance: 197 pages/42.5s, 856 chunks stored
  - Integration: All systems operational

- **🟡 MAKE IT RIGHT**: 80% Complete (In Progress)
  - Architecture refactoring: 🔄 TASK-024 active
  - Code quality: Standards implemented
  - Documentation: ✅ Restructured (TASK-030 completed)
  - Testing framework: Enhanced and aligned

- **🟢 MAKE IT FAST**: 0% Complete (Future Phase)
  - Performance optimization: Planned
  - Advanced features: Backlog ready
  - Production deployment: Future scope

#### Risk Assessment Summary
- **🔴 Critical Risks**: 1 active (TASK-024 - architecture refactoring)
- **🟡 Medium Risks**: 3 planned (chunking, performance, configuration)
- **🟢 Low Risks**: 2 future (integrations, model support)

#### Next Actions
1. **Complete TASK-024** - Unified agent architecture (blocking)
2. **Implement enhanced testing** for new architecture
3. **Begin TASK-025** - Context 7-inspired chunking
4. **Plan transition to MAKE IT FAST phase**

---

*This documentation follows the three-phase development model with risk-based task prioritization. All changes are tracked atomically with task IDs and phase alignment.*<|MERGE_RESOLUTION|>--- conflicted
+++ resolved
@@ -274,15 +274,11 @@
 - **Dashboard URL**: https://logfire-eu.pydantic.dev/matzls/crawl4ai-agent
 </project_architecture>
 
-<<<<<<< HEAD
 ## 📋 Task Management
 
 ### 🔴 Critical Priority (Blocking/High Risk)
 **Active Tasks - Immediate Action Required**
-- [🔄] **TASK-024**: Complete unified agent architecture implementation and testing (2025-01-13)
-  - **Status**: Architecture refactoring in progress
-  - **Risk**: Blocking future development
-  - **Acceptance**: Single orchestrator agent replaces 3-agent approach, all tests pass
+- *No critical blocking tasks currently active*
 
 ### 🟡 Important Priority (Medium Risk)
 **MAKE IT RIGHT Phase Tasks**
@@ -295,6 +291,9 @@
 - [ ] **TASK-028**: Enhanced configuration management for RAG strategies
   - **Phase**: Code standardization
   - **Risk**: Maintenance complexity
+- [ ] **TASK-031**: Investigate and resolve agent testing runtime errors
+  - **Phase**: Quality assurance
+  - **Risk**: Testing reliability issues
 
 ### 🟢 Nice-to-Have Priority (Low Risk)
 **MAKE IT FAST Phase Tasks (Future)**
@@ -307,7 +306,9 @@
 
 ### ✅ Recently Completed (MAKE IT WORK → MAKE IT RIGHT Transition)
 **Phase 2 Progress (Jan 2025)**
+- [x] **TASK-024**: Complete unified agent architecture implementation with GPT-4.1 integration and import fixes (2025-01-15)
 - [x] **TASK-030**: Comprehensive CLAUDE.md restructuring with three-phase development model (2025-01-15)
+- [x] **TASK-032**: Implement simplified observability using Pydantic AI's built-in Logfire integration (2025-01-15)
 
 **Phase 1 Completion (Jan 2025)**
 - [x] **TASK-020**: Pydantic AI agent integration with MCP server (2025-01-13)
@@ -338,54 +339,6 @@
 
 #### 🟡 MAKE IT RIGHT Phase Standards (Current)
 **Code Organization**
-=======
-<current_tasks>
-## Current Tasks & Priorities
-
-### Active Tasks
-<!-- Tasks currently being worked on -->
-
-### Completed Tasks
-<!-- Recently completed tasks with completion dates -->
-- [x] Migrate from Supabase to PostgreSQL (2025-01-08) - TASK-MIGRATE-001
-- [x] Setup project structure and MCP server implementation (2025-01-08)
-- [x] Document project architecture in CLAUDE.md (2025-01-08) - TASK-001
-- [x] Add fork maintenance strategy and commands (2025-01-08) - TASK-008
-- [x] Add comprehensive end-to-end testing plan and MCP Inspector setup (2025-01-08) - TASK-009
-- [x] Update documentation to reflect PostgreSQL 17 configuration (2025-01-08) - TASK-010
-- [x] Consolidate virtual environments to use only crawl_venv (2025-01-13) - TASK-014
-- [x] Optimize MCP server startup to use existing virtual environment (2025-01-13) - TASK-015
-- [x] Clean up project structure and finalize production-ready setup (2025-01-13) - TASK-016
-- [x] Fix PostgreSQL vector embedding format issue (2025-01-13) - TASK-017
-- [x] Fix function naming conflict causing NoneType callable error (2025-01-13) - TASK-018
-- [x] Update documentation with all fixes and improvements (2025-01-13) - TASK-019
-- [x] Add Pydantic AI agent integration with MCP server (2025-01-13) - TASK-020
-- [x] Complete end-to-end testing and verification of system (2025-01-13) - TASK-021
-- [x] Streamline CLAUDE.md file by removing redundant sections and condensing verbose content (2025-01-13) - TASK-022
-- [x] Implement comprehensive logfire logging for both MCP server and Pydantic AI agents (2025-01-13) - TASK-023
-- [x] Complete unified agent architecture implementation with GPT-4.1 integration and import fixes (2025-01-15) - TASK-024
-- [x] Implement simplified observability using Pydantic AI's built-in Logfire integration (2025-01-15) - TASK-032
-
-### Backlog
-<!-- Future tasks and improvements -->
-- [ ] Add support for multiple embedding models (Ollama integration) - TASK-026
-- [ ] Implement Context 7-inspired chunking strategy - TASK-027
-- [ ] Performance optimization for crawling speed - TASK-028
-- [ ] Integration with Archon knowledge engine - TASK-029
-- [ ] Enhanced configuration management for RAG strategies - TASK-030
-- [ ] Investigate and resolve agent testing runtime errors - TASK-031
-
-### Task Guidelines
-- Each task should have a unique ID (TASK-001, TASK-002, etc.)
-- Include brief description and acceptance criteria
-- Mark completion date when finished
-- Reference task ID in commit messages
-</current_tasks>
-
-## 📏 Development Standards
-
-### Code Quality
->>>>>>> 56c36d9d
 - **File size**: <500 lines per file, split when approaching limit
 - **Functions**: <50 lines, methods <30 lines, max 3 levels nesting
 - **Type hints**: Complete for all functions, methods, attributes
@@ -529,9 +482,20 @@
 pytest tests/test_unified_agent.py -v         # Critical path (🔴)
 pytest tests/test_workflows.py -v             # Integration (🟡)
 
-# Performance monitoring
+# Performance monitoring and testing
 python test_logging.py                        # Logging verification
 python src/pydantic_agent/examples/logging_example.py  # Comprehensive demo
+
+# Database monitoring
+psql -h localhost -U $(whoami) -d crawl4ai_rag -c "SELECT COUNT(*) FROM crawled_pages;"
+
+# Agent architecture testing (GPT-4.1 configured)
+python src/pydantic_agent/examples/unified_agent_example.py  # Unified orchestrator
+python src/pydantic_agent/examples/basic_crawl_example.py    # Individual components
+python src/pydantic_agent/examples/rag_workflow_example.py   # Workflow testing
+
+# Interactive CLI interface with Logfire observability
+python cli_chat.py
 ```
 
 **Development & Debugging Tools**
@@ -544,7 +508,6 @@
 python cli_chat.py                            # CLI interface
 python src/pydantic_agent/examples/unified_agent_example.py  # Agent testing
 
-<<<<<<< HEAD
 # Architecture verification
 python src/pydantic_agent/examples/unified_agent_example.py  # Single orchestrator testing
 ```
@@ -557,20 +520,6 @@
 
 # Load testing (future phase)
 locust -f tests/load_test.py --host=http://localhost:8051
-=======
-# Run basic logging demonstration
-python src/pydantic_agent/examples/logging_example.py
-
-# Test unified agent architecture (GPT-4 Turbo configured)
-python src/pydantic_agent/examples/unified_agent_example.py
-
-# Interactive CLI chat interface with standard Logfire observability
-python cli_chat.py
-
-# Test individual agent components (all updated to GPT-4 Turbo)
-python src/pydantic_agent/examples/basic_crawl_example.py
-python src/pydantic_agent/examples/rag_workflow_example.py
->>>>>>> 56c36d9d
 ```
 
 ## 🤖 AI Assistant Guidelines
@@ -705,8 +654,8 @@
   - Performance: 197 pages/42.5s, 856 chunks stored
   - Integration: All systems operational
 
-- **🟡 MAKE IT RIGHT**: 80% Complete (In Progress)
-  - Architecture refactoring: 🔄 TASK-024 active
+- **🟡 MAKE IT RIGHT**: 90% Complete (In Progress)
+  - Architecture refactoring: ✅ TASK-024 completed (unified agent with GPT-4.1)
   - Code quality: Standards implemented
   - Documentation: ✅ Restructured (TASK-030 completed)
   - Testing framework: Enhanced and aligned
@@ -717,15 +666,15 @@
   - Production deployment: Future scope
 
 #### Risk Assessment Summary
-- **🔴 Critical Risks**: 1 active (TASK-024 - architecture refactoring)
-- **🟡 Medium Risks**: 3 planned (chunking, performance, configuration)
+- **🔴 Critical Risks**: 0 active (all blocking tasks completed)
+- **🟡 Medium Risks**: 4 planned (chunking, performance, configuration, testing)
 - **🟢 Low Risks**: 2 future (integrations, model support)
 
 #### Next Actions
-1. **Complete TASK-024** - Unified agent architecture (blocking)
-2. **Implement enhanced testing** for new architecture
-3. **Begin TASK-025** - Context 7-inspired chunking
-4. **Plan transition to MAKE IT FAST phase**
+1. **Begin TASK-025** - Context 7-inspired chunking strategy
+2. **Address TASK-031** - Resolve agent testing runtime errors
+3. **Implement TASK-026** - Performance optimization for crawling speed
+4. **Plan transition to MAKE IT FAST phase** (approaching 100% completion)
 
 ---
 
