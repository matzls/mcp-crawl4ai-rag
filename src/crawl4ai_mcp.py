--- conflicted
+++ resolved
@@ -1,11 +1,11 @@
 """
 MCP server for web crawling with Crawl4AI.
 
-<<<<<<< HEAD
 DEPRECATED: This module has been refactored into multiple components for better maintainability.
 The core functionality is now split across:
 - mcp_server.py: Core MCP server setup and lifecycle management
-- mcp_tools.py: All 5 MCP tool implementations  
+- mcp_crawl_tools.py: Crawling MCP tools (2 tools)
+- mcp_search_tools.py: Search MCP tools (3 tools)
 - crawl_strategies.py: Crawling strategy implementations
 - content_processing.py: Content processing and search enhancements
 
@@ -30,1843 +30,6 @@
     perform_rag_query,
     search_code_examples
 )
-=======
-This server provides tools to crawl websites using Crawl4AI, automatically detecting
-the appropriate crawl method based on URL type (sitemap, txt file, or regular webpage).
-Also includes AI hallucination detection and repository parsing tools using Neo4j knowledge graphs.
-"""
-from mcp.server.fastmcp import FastMCP, Context
-from sentence_transformers import CrossEncoder
-from contextlib import asynccontextmanager
-from collections.abc import AsyncIterator
-from dataclasses import dataclass
-from typing import List, Dict, Any, Optional
-from urllib.parse import urlparse, urldefrag
-from xml.etree import ElementTree
-from dotenv import load_dotenv
-from supabase import Client
-from pathlib import Path
-import requests
-import asyncio
-import json
-import os
-import re
-import concurrent.futures
-import sys
-
-from crawl4ai import AsyncWebCrawler, BrowserConfig, CrawlerRunConfig, CacheMode, MemoryAdaptiveDispatcher
-
-# Add knowledge_graphs folder to path for importing knowledge graph modules
-knowledge_graphs_path = Path(__file__).resolve().parent.parent / 'knowledge_graphs'
-sys.path.append(str(knowledge_graphs_path))
-
-from utils import (
-    get_supabase_client, 
-    add_documents_to_supabase, 
-    search_documents,
-    extract_code_blocks,
-    generate_code_example_summary,
-    add_code_examples_to_supabase,
-    update_source_info,
-    extract_source_summary,
-    search_code_examples
-)
-
-# Import knowledge graph modules
-from knowledge_graph_validator import KnowledgeGraphValidator
-from parse_repo_into_neo4j import DirectNeo4jExtractor
-from ai_script_analyzer import AIScriptAnalyzer
-from hallucination_reporter import HallucinationReporter
-
-# Load environment variables from the project root .env file
-project_root = Path(__file__).resolve().parent.parent
-dotenv_path = project_root / '.env'
-
-# Force override of existing environment variables
-load_dotenv(dotenv_path, override=True)
-
-# Helper functions for Neo4j validation and error handling
-def validate_neo4j_connection() -> bool:
-    """Check if Neo4j environment variables are configured."""
-    return all([
-        os.getenv("NEO4J_URI"),
-        os.getenv("NEO4J_USER"),
-        os.getenv("NEO4J_PASSWORD")
-    ])
-
-def format_neo4j_error(error: Exception) -> str:
-    """Format Neo4j connection errors for user-friendly messages."""
-    error_str = str(error).lower()
-    if "authentication" in error_str or "unauthorized" in error_str:
-        return "Neo4j authentication failed. Check NEO4J_USER and NEO4J_PASSWORD."
-    elif "connection" in error_str or "refused" in error_str or "timeout" in error_str:
-        return "Cannot connect to Neo4j. Check NEO4J_URI and ensure Neo4j is running."
-    elif "database" in error_str:
-        return "Neo4j database error. Check if the database exists and is accessible."
-    else:
-        return f"Neo4j error: {str(error)}"
-
-def validate_script_path(script_path: str) -> Dict[str, Any]:
-    """Validate script path and return error info if invalid."""
-    if not script_path or not isinstance(script_path, str):
-        return {"valid": False, "error": "Script path is required"}
-    
-    if not os.path.exists(script_path):
-        return {"valid": False, "error": f"Script not found: {script_path}"}
-    
-    if not script_path.endswith('.py'):
-        return {"valid": False, "error": "Only Python (.py) files are supported"}
-    
-    try:
-        # Check if file is readable
-        with open(script_path, 'r', encoding='utf-8') as f:
-            f.read(1)  # Read first character to test
-        return {"valid": True}
-    except Exception as e:
-        return {"valid": False, "error": f"Cannot read script file: {str(e)}"}
-
-def validate_github_url(repo_url: str) -> Dict[str, Any]:
-    """Validate GitHub repository URL."""
-    if not repo_url or not isinstance(repo_url, str):
-        return {"valid": False, "error": "Repository URL is required"}
-    
-    repo_url = repo_url.strip()
-    
-    # Basic GitHub URL validation
-    if not ("github.com" in repo_url.lower() or repo_url.endswith(".git")):
-        return {"valid": False, "error": "Please provide a valid GitHub repository URL"}
-    
-    # Check URL format
-    if not (repo_url.startswith("https://") or repo_url.startswith("git@")):
-        return {"valid": False, "error": "Repository URL must start with https:// or git@"}
-    
-    return {"valid": True, "repo_name": repo_url.split('/')[-1].replace('.git', '')}
-
-# Create a dataclass for our application context
-@dataclass
-class Crawl4AIContext:
-    """Context for the Crawl4AI MCP server."""
-    crawler: AsyncWebCrawler
-    supabase_client: Client
-    reranking_model: Optional[CrossEncoder] = None
-    knowledge_validator: Optional[Any] = None  # KnowledgeGraphValidator when available
-    repo_extractor: Optional[Any] = None       # DirectNeo4jExtractor when available
-
-@asynccontextmanager
-async def crawl4ai_lifespan(server: FastMCP) -> AsyncIterator[Crawl4AIContext]:
-    """
-    Manages the Crawl4AI client lifecycle.
-    
-    Args:
-        server: The FastMCP server instance
-        
-    Yields:
-        Crawl4AIContext: The context containing the Crawl4AI crawler and Supabase client
-    """
-    # Create browser configuration
-    browser_config = BrowserConfig(
-        headless=True,
-        verbose=False
-    )
-    
-    # Initialize the crawler
-    crawler = AsyncWebCrawler(config=browser_config)
-    await crawler.__aenter__()
-    
-    # Initialize Supabase client
-    supabase_client = get_supabase_client()
-    
-    # Initialize cross-encoder model for reranking if enabled
-    reranking_model = None
-    if os.getenv("USE_RERANKING", "false") == "true":
-        try:
-            reranking_model = CrossEncoder("cross-encoder/ms-marco-MiniLM-L-6-v2")
-        except Exception as e:
-            print(f"Failed to load reranking model: {e}")
-            reranking_model = None
-    
-    # Initialize Neo4j components if configured and enabled
-    knowledge_validator = None
-    repo_extractor = None
-    
-    # Check if knowledge graph functionality is enabled
-    knowledge_graph_enabled = os.getenv("USE_KNOWLEDGE_GRAPH", "false") == "true"
-    
-    if knowledge_graph_enabled:
-        neo4j_uri = os.getenv("NEO4J_URI")
-        neo4j_user = os.getenv("NEO4J_USER")
-        neo4j_password = os.getenv("NEO4J_PASSWORD")
-        
-        if neo4j_uri and neo4j_user and neo4j_password:
-            try:
-                print("Initializing knowledge graph components...")
-                
-                # Initialize knowledge graph validator
-                knowledge_validator = KnowledgeGraphValidator(neo4j_uri, neo4j_user, neo4j_password)
-                await knowledge_validator.initialize()
-                print("✓ Knowledge graph validator initialized")
-                
-                # Initialize repository extractor
-                repo_extractor = DirectNeo4jExtractor(neo4j_uri, neo4j_user, neo4j_password)
-                await repo_extractor.initialize()
-                print("✓ Repository extractor initialized")
-                
-            except Exception as e:
-                print(f"Failed to initialize Neo4j components: {format_neo4j_error(e)}")
-                knowledge_validator = None
-                repo_extractor = None
-        else:
-            print("Neo4j credentials not configured - knowledge graph tools will be unavailable")
-    else:
-        print("Knowledge graph functionality disabled - set USE_KNOWLEDGE_GRAPH=true to enable")
-    
-    try:
-        yield Crawl4AIContext(
-            crawler=crawler,
-            supabase_client=supabase_client,
-            reranking_model=reranking_model,
-            knowledge_validator=knowledge_validator,
-            repo_extractor=repo_extractor
-        )
-    finally:
-        # Clean up all components
-        await crawler.__aexit__(None, None, None)
-        if knowledge_validator:
-            try:
-                await knowledge_validator.close()
-                print("✓ Knowledge graph validator closed")
-            except Exception as e:
-                print(f"Error closing knowledge validator: {e}")
-        if repo_extractor:
-            try:
-                await repo_extractor.close()
-                print("✓ Repository extractor closed")
-            except Exception as e:
-                print(f"Error closing repository extractor: {e}")
-
-# Initialize FastMCP server
-mcp = FastMCP(
-    "mcp-crawl4ai-rag",
-    description="MCP server for RAG and web crawling with Crawl4AI",
-    lifespan=crawl4ai_lifespan,
-    host=os.getenv("HOST", "0.0.0.0"),
-    port=os.getenv("PORT", "8051")
-)
-
-def rerank_results(model: CrossEncoder, query: str, results: List[Dict[str, Any]], content_key: str = "content") -> List[Dict[str, Any]]:
-    """
-    Rerank search results using a cross-encoder model.
-    
-    Args:
-        model: The cross-encoder model to use for reranking
-        query: The search query
-        results: List of search results
-        content_key: The key in each result dict that contains the text content
-        
-    Returns:
-        Reranked list of results
-    """
-    if not model or not results:
-        return results
-    
-    try:
-        # Extract content from results
-        texts = [result.get(content_key, "") for result in results]
-        
-        # Create pairs of [query, document] for the cross-encoder
-        pairs = [[query, text] for text in texts]
-        
-        # Get relevance scores from the cross-encoder
-        scores = model.predict(pairs)
-        
-        # Add scores to results and sort by score (descending)
-        for i, result in enumerate(results):
-            result["rerank_score"] = float(scores[i])
-        
-        # Sort by rerank score
-        reranked = sorted(results, key=lambda x: x.get("rerank_score", 0), reverse=True)
-        
-        return reranked
-    except Exception as e:
-        print(f"Error during reranking: {e}")
-        return results
-
-def is_sitemap(url: str) -> bool:
-    """
-    Check if a URL is a sitemap.
-    
-    Args:
-        url: URL to check
-        
-    Returns:
-        True if the URL is a sitemap, False otherwise
-    """
-    return url.endswith('sitemap.xml') or 'sitemap' in urlparse(url).path
-
-def is_txt(url: str) -> bool:
-    """
-    Check if a URL is a text file.
-    
-    Args:
-        url: URL to check
-        
-    Returns:
-        True if the URL is a text file, False otherwise
-    """
-    return url.endswith('.txt')
-
-def parse_sitemap(sitemap_url: str) -> List[str]:
-    """
-    Parse a sitemap and extract URLs.
-    
-    Args:
-        sitemap_url: URL of the sitemap
-        
-    Returns:
-        List of URLs found in the sitemap
-    """
-    resp = requests.get(sitemap_url)
-    urls = []
-
-    if resp.status_code == 200:
-        try:
-            tree = ElementTree.fromstring(resp.content)
-            urls = [loc.text for loc in tree.findall('.//{*}loc')]
-        except Exception as e:
-            print(f"Error parsing sitemap XML: {e}")
-
-    return urls
-
-def smart_chunk_markdown(text: str, chunk_size: int = 5000) -> List[str]:
-    """Split text into chunks, respecting code blocks and paragraphs."""
-    chunks = []
-    start = 0
-    text_length = len(text)
-
-    while start < text_length:
-        # Calculate end position
-        end = start + chunk_size
-
-        # If we're at the end of the text, just take what's left
-        if end >= text_length:
-            chunks.append(text[start:].strip())
-            break
-
-        # Try to find a code block boundary first (```)
-        chunk = text[start:end]
-        code_block = chunk.rfind('```')
-        if code_block != -1 and code_block > chunk_size * 0.3:
-            end = start + code_block
-
-        # If no code block, try to break at a paragraph
-        elif '\n\n' in chunk:
-            # Find the last paragraph break
-            last_break = chunk.rfind('\n\n')
-            if last_break > chunk_size * 0.3:  # Only break if we're past 30% of chunk_size
-                end = start + last_break
-
-        # If no paragraph break, try to break at a sentence
-        elif '. ' in chunk:
-            # Find the last sentence break
-            last_period = chunk.rfind('. ')
-            if last_period > chunk_size * 0.3:  # Only break if we're past 30% of chunk_size
-                end = start + last_period + 1
-
-        # Extract chunk and clean it up
-        chunk = text[start:end].strip()
-        if chunk:
-            chunks.append(chunk)
-
-        # Move start position for next chunk
-        start = end
-
-    return chunks
-
-def extract_section_info(chunk: str) -> Dict[str, Any]:
-    """
-    Extracts headers and stats from a chunk.
-    
-    Args:
-        chunk: Markdown chunk
-        
-    Returns:
-        Dictionary with headers and stats
-    """
-    headers = re.findall(r'^(#+)\s+(.+)$', chunk, re.MULTILINE)
-    header_str = '; '.join([f'{h[0]} {h[1]}' for h in headers]) if headers else ''
-
-    return {
-        "headers": header_str,
-        "char_count": len(chunk),
-        "word_count": len(chunk.split())
-    }
-
-def process_code_example(args):
-    """
-    Process a single code example to generate its summary.
-    This function is designed to be used with concurrent.futures.
-    
-    Args:
-        args: Tuple containing (code, context_before, context_after)
-        
-    Returns:
-        The generated summary
-    """
-    code, context_before, context_after = args
-    return generate_code_example_summary(code, context_before, context_after)
-
-@mcp.tool()
-async def crawl_single_page(ctx: Context, url: str) -> str:
-    """
-    Crawl a single web page and store its content in Supabase.
-    
-    This tool is ideal for quickly retrieving content from a specific URL without following links.
-    The content is stored in Supabase for later retrieval and querying.
-    
-    Args:
-        ctx: The MCP server provided context
-        url: URL of the web page to crawl
-    
-    Returns:
-        Summary of the crawling operation and storage in Supabase
-    """
-    try:
-        # Get the crawler from the context
-        crawler = ctx.request_context.lifespan_context.crawler
-        supabase_client = ctx.request_context.lifespan_context.supabase_client
-        
-        # Configure the crawl
-        run_config = CrawlerRunConfig(cache_mode=CacheMode.BYPASS, stream=False)
-        
-        # Crawl the page
-        result = await crawler.arun(url=url, config=run_config)
-        
-        if result.success and result.markdown:
-            # Extract source_id
-            parsed_url = urlparse(url)
-            source_id = parsed_url.netloc or parsed_url.path
-            
-            # Chunk the content
-            chunks = smart_chunk_markdown(result.markdown)
-            
-            # Prepare data for Supabase
-            urls = []
-            chunk_numbers = []
-            contents = []
-            metadatas = []
-            total_word_count = 0
-            
-            for i, chunk in enumerate(chunks):
-                urls.append(url)
-                chunk_numbers.append(i)
-                contents.append(chunk)
-                
-                # Extract metadata
-                meta = extract_section_info(chunk)
-                meta["chunk_index"] = i
-                meta["url"] = url
-                meta["source"] = source_id
-                meta["crawl_time"] = str(asyncio.current_task().get_coro().__name__)
-                metadatas.append(meta)
-                
-                # Accumulate word count
-                total_word_count += meta.get("word_count", 0)
-            
-            # Create url_to_full_document mapping
-            url_to_full_document = {url: result.markdown}
-            
-            # Update source information FIRST (before inserting documents)
-            source_summary = extract_source_summary(source_id, result.markdown[:5000])  # Use first 5000 chars for summary
-            update_source_info(supabase_client, source_id, source_summary, total_word_count)
-            
-            # Add documentation chunks to Supabase (AFTER source exists)
-            add_documents_to_supabase(supabase_client, urls, chunk_numbers, contents, metadatas, url_to_full_document)
-            
-            # Extract and process code examples only if enabled
-            extract_code_examples = os.getenv("USE_AGENTIC_RAG", "false") == "true"
-            if extract_code_examples:
-                code_blocks = extract_code_blocks(result.markdown)
-                if code_blocks:
-                    code_urls = []
-                    code_chunk_numbers = []
-                    code_examples = []
-                    code_summaries = []
-                    code_metadatas = []
-                    
-                    # Process code examples in parallel
-                    with concurrent.futures.ThreadPoolExecutor(max_workers=10) as executor:
-                        # Prepare arguments for parallel processing
-                        summary_args = [(block['code'], block['context_before'], block['context_after']) 
-                                        for block in code_blocks]
-                        
-                        # Generate summaries in parallel
-                        summaries = list(executor.map(process_code_example, summary_args))
-                    
-                    # Prepare code example data
-                    for i, (block, summary) in enumerate(zip(code_blocks, summaries)):
-                        code_urls.append(url)
-                        code_chunk_numbers.append(i)
-                        code_examples.append(block['code'])
-                        code_summaries.append(summary)
-                        
-                        # Create metadata for code example
-                        code_meta = {
-                            "chunk_index": i,
-                            "url": url,
-                            "source": source_id,
-                            "char_count": len(block['code']),
-                            "word_count": len(block['code'].split())
-                        }
-                        code_metadatas.append(code_meta)
-                    
-                    # Add code examples to Supabase
-                    add_code_examples_to_supabase(
-                        supabase_client, 
-                        code_urls, 
-                        code_chunk_numbers, 
-                        code_examples, 
-                        code_summaries, 
-                        code_metadatas
-                    )
-            
-            return json.dumps({
-                "success": True,
-                "url": url,
-                "chunks_stored": len(chunks),
-                "code_examples_stored": len(code_blocks) if code_blocks else 0,
-                "content_length": len(result.markdown),
-                "total_word_count": total_word_count,
-                "source_id": source_id,
-                "links_count": {
-                    "internal": len(result.links.get("internal", [])),
-                    "external": len(result.links.get("external", []))
-                }
-            }, indent=2)
-        else:
-            return json.dumps({
-                "success": False,
-                "url": url,
-                "error": result.error_message
-            }, indent=2)
-    except Exception as e:
-        return json.dumps({
-            "success": False,
-            "url": url,
-            "error": str(e)
-        }, indent=2)
-
-@mcp.tool()
-async def smart_crawl_url(ctx: Context, url: str, max_depth: int = 3, max_concurrent: int = 10, chunk_size: int = 5000) -> str:
-    """
-    Intelligently crawl a URL based on its type and store content in Supabase.
-    
-    This tool automatically detects the URL type and applies the appropriate crawling method:
-    - For sitemaps: Extracts and crawls all URLs in parallel
-    - For text files (llms.txt): Directly retrieves the content
-    - For regular webpages: Recursively crawls internal links up to the specified depth
-    
-    All crawled content is chunked and stored in Supabase for later retrieval and querying.
-    
-    Args:
-        ctx: The MCP server provided context
-        url: URL to crawl (can be a regular webpage, sitemap.xml, or .txt file)
-        max_depth: Maximum recursion depth for regular URLs (default: 3)
-        max_concurrent: Maximum number of concurrent browser sessions (default: 10)
-        chunk_size: Maximum size of each content chunk in characters (default: 1000)
-    
-    Returns:
-        JSON string with crawl summary and storage information
-    """
-    try:
-        # Get the crawler from the context
-        crawler = ctx.request_context.lifespan_context.crawler
-        supabase_client = ctx.request_context.lifespan_context.supabase_client
-        
-        # Determine the crawl strategy
-        crawl_results = []
-        crawl_type = None
-        
-        if is_txt(url):
-            # For text files, use simple crawl
-            crawl_results = await crawl_markdown_file(crawler, url)
-            crawl_type = "text_file"
-        elif is_sitemap(url):
-            # For sitemaps, extract URLs and crawl in parallel
-            sitemap_urls = parse_sitemap(url)
-            if not sitemap_urls:
-                return json.dumps({
-                    "success": False,
-                    "url": url,
-                    "error": "No URLs found in sitemap"
-                }, indent=2)
-            crawl_results = await crawl_batch(crawler, sitemap_urls, max_concurrent=max_concurrent)
-            crawl_type = "sitemap"
-        else:
-            # For regular URLs, use recursive crawl
-            crawl_results = await crawl_recursive_internal_links(crawler, [url], max_depth=max_depth, max_concurrent=max_concurrent)
-            crawl_type = "webpage"
-        
-        if not crawl_results:
-            return json.dumps({
-                "success": False,
-                "url": url,
-                "error": "No content found"
-            }, indent=2)
-        
-        # Process results and store in Supabase
-        urls = []
-        chunk_numbers = []
-        contents = []
-        metadatas = []
-        chunk_count = 0
-        
-        # Track sources and their content
-        source_content_map = {}
-        source_word_counts = {}
-        
-        # Process documentation chunks
-        for doc in crawl_results:
-            source_url = doc['url']
-            md = doc['markdown']
-            chunks = smart_chunk_markdown(md, chunk_size=chunk_size)
-            
-            # Extract source_id
-            parsed_url = urlparse(source_url)
-            source_id = parsed_url.netloc or parsed_url.path
-            
-            # Store content for source summary generation
-            if source_id not in source_content_map:
-                source_content_map[source_id] = md[:5000]  # Store first 5000 chars
-                source_word_counts[source_id] = 0
-            
-            for i, chunk in enumerate(chunks):
-                urls.append(source_url)
-                chunk_numbers.append(i)
-                contents.append(chunk)
-                
-                # Extract metadata
-                meta = extract_section_info(chunk)
-                meta["chunk_index"] = i
-                meta["url"] = source_url
-                meta["source"] = source_id
-                meta["crawl_type"] = crawl_type
-                meta["crawl_time"] = str(asyncio.current_task().get_coro().__name__)
-                metadatas.append(meta)
-                
-                # Accumulate word count
-                source_word_counts[source_id] += meta.get("word_count", 0)
-                
-                chunk_count += 1
-        
-        # Create url_to_full_document mapping
-        url_to_full_document = {}
-        for doc in crawl_results:
-            url_to_full_document[doc['url']] = doc['markdown']
-        
-        # Update source information for each unique source FIRST (before inserting documents)
-        with concurrent.futures.ThreadPoolExecutor(max_workers=5) as executor:
-            source_summary_args = [(source_id, content) for source_id, content in source_content_map.items()]
-            source_summaries = list(executor.map(lambda args: extract_source_summary(args[0], args[1]), source_summary_args))
-        
-        for (source_id, _), summary in zip(source_summary_args, source_summaries):
-            word_count = source_word_counts.get(source_id, 0)
-            update_source_info(supabase_client, source_id, summary, word_count)
-        
-        # Add documentation chunks to Supabase (AFTER sources exist)
-        batch_size = 20
-        add_documents_to_supabase(supabase_client, urls, chunk_numbers, contents, metadatas, url_to_full_document, batch_size=batch_size)
-        
-        # Extract and process code examples from all documents only if enabled
-        extract_code_examples_enabled = os.getenv("USE_AGENTIC_RAG", "false") == "true"
-        if extract_code_examples_enabled:
-            all_code_blocks = []
-            code_urls = []
-            code_chunk_numbers = []
-            code_examples = []
-            code_summaries = []
-            code_metadatas = []
-            
-            # Extract code blocks from all documents
-            for doc in crawl_results:
-                source_url = doc['url']
-                md = doc['markdown']
-                code_blocks = extract_code_blocks(md)
-                
-                if code_blocks:
-                    # Process code examples in parallel
-                    with concurrent.futures.ThreadPoolExecutor(max_workers=10) as executor:
-                        # Prepare arguments for parallel processing
-                        summary_args = [(block['code'], block['context_before'], block['context_after']) 
-                                        for block in code_blocks]
-                        
-                        # Generate summaries in parallel
-                        summaries = list(executor.map(process_code_example, summary_args))
-                    
-                    # Prepare code example data
-                    parsed_url = urlparse(source_url)
-                    source_id = parsed_url.netloc or parsed_url.path
-                    
-                    for i, (block, summary) in enumerate(zip(code_blocks, summaries)):
-                        code_urls.append(source_url)
-                        code_chunk_numbers.append(len(code_examples))  # Use global code example index
-                        code_examples.append(block['code'])
-                        code_summaries.append(summary)
-                        
-                        # Create metadata for code example
-                        code_meta = {
-                            "chunk_index": len(code_examples) - 1,
-                            "url": source_url,
-                            "source": source_id,
-                            "char_count": len(block['code']),
-                            "word_count": len(block['code'].split())
-                        }
-                        code_metadatas.append(code_meta)
-            
-            # Add all code examples to Supabase
-            if code_examples:
-                add_code_examples_to_supabase(
-                    supabase_client, 
-                    code_urls, 
-                    code_chunk_numbers, 
-                    code_examples, 
-                    code_summaries, 
-                    code_metadatas,
-                    batch_size=batch_size
-                )
-        
-        return json.dumps({
-            "success": True,
-            "url": url,
-            "crawl_type": crawl_type,
-            "pages_crawled": len(crawl_results),
-            "chunks_stored": chunk_count,
-            "code_examples_stored": len(code_examples),
-            "sources_updated": len(source_content_map),
-            "urls_crawled": [doc['url'] for doc in crawl_results][:5] + (["..."] if len(crawl_results) > 5 else [])
-        }, indent=2)
-    except Exception as e:
-        return json.dumps({
-            "success": False,
-            "url": url,
-            "error": str(e)
-        }, indent=2)
-
-@mcp.tool()
-async def get_available_sources(ctx: Context) -> str:
-    """
-    Get all available sources from the sources table.
-    
-    This tool returns a list of all unique sources (domains) that have been crawled and stored
-    in the database, along with their summaries and statistics. This is useful for discovering 
-    what content is available for querying.
-
-    Always use this tool before calling the RAG query or code example query tool
-    with a specific source filter!
-    
-    Args:
-        ctx: The MCP server provided context
-    
-    Returns:
-        JSON string with the list of available sources and their details
-    """
-    try:
-        # Get the Supabase client from the context
-        supabase_client = ctx.request_context.lifespan_context.supabase_client
-        
-        # Query the sources table directly
-        result = supabase_client.from_('sources')\
-            .select('*')\
-            .order('source_id')\
-            .execute()
-        
-        # Format the sources with their details
-        sources = []
-        if result.data:
-            for source in result.data:
-                sources.append({
-                    "source_id": source.get("source_id"),
-                    "summary": source.get("summary"),
-                    "total_words": source.get("total_words"),
-                    "created_at": source.get("created_at"),
-                    "updated_at": source.get("updated_at")
-                })
-        
-        return json.dumps({
-            "success": True,
-            "sources": sources,
-            "count": len(sources)
-        }, indent=2)
-    except Exception as e:
-        return json.dumps({
-            "success": False,
-            "error": str(e)
-        }, indent=2)
-
-@mcp.tool()
-async def perform_rag_query(ctx: Context, query: str, source: str = None, match_count: int = 5) -> str:
-    """
-    Perform a RAG (Retrieval Augmented Generation) query on the stored content.
-    
-    This tool searches the vector database for content relevant to the query and returns
-    the matching documents. Optionally filter by source domain.
-    Get the source by using the get_available_sources tool before calling this search!
-    
-    Args:
-        ctx: The MCP server provided context
-        query: The search query
-        source: Optional source domain to filter results (e.g., 'example.com')
-        match_count: Maximum number of results to return (default: 5)
-    
-    Returns:
-        JSON string with the search results
-    """
-    try:
-        # Get the Supabase client from the context
-        supabase_client = ctx.request_context.lifespan_context.supabase_client
-        
-        # Check if hybrid search is enabled
-        use_hybrid_search = os.getenv("USE_HYBRID_SEARCH", "false") == "true"
-        
-        # Prepare filter if source is provided and not empty
-        filter_metadata = None
-        if source and source.strip():
-            filter_metadata = {"source": source}
-        
-        if use_hybrid_search:
-            # Hybrid search: combine vector and keyword search
-            
-            # 1. Get vector search results (get more to account for filtering)
-            vector_results = search_documents(
-                client=supabase_client,
-                query=query,
-                match_count=match_count * 2,  # Get double to have room for filtering
-                filter_metadata=filter_metadata
-            )
-            
-            # 2. Get keyword search results using ILIKE
-            keyword_query = supabase_client.from_('crawled_pages')\
-                .select('id, url, chunk_number, content, metadata, source_id')\
-                .ilike('content', f'%{query}%')
-            
-            # Apply source filter if provided
-            if source and source.strip():
-                keyword_query = keyword_query.eq('source_id', source)
-            
-            # Execute keyword search
-            keyword_response = keyword_query.limit(match_count * 2).execute()
-            keyword_results = keyword_response.data if keyword_response.data else []
-            
-            # 3. Combine results with preference for items appearing in both
-            seen_ids = set()
-            combined_results = []
-            
-            # First, add items that appear in both searches (these are the best matches)
-            vector_ids = {r.get('id') for r in vector_results if r.get('id')}
-            for kr in keyword_results:
-                if kr['id'] in vector_ids and kr['id'] not in seen_ids:
-                    # Find the vector result to get similarity score
-                    for vr in vector_results:
-                        if vr.get('id') == kr['id']:
-                            # Boost similarity score for items in both results
-                            vr['similarity'] = min(1.0, vr.get('similarity', 0) * 1.2)
-                            combined_results.append(vr)
-                            seen_ids.add(kr['id'])
-                            break
-            
-            # Then add remaining vector results (semantic matches without exact keyword)
-            for vr in vector_results:
-                if vr.get('id') and vr['id'] not in seen_ids and len(combined_results) < match_count:
-                    combined_results.append(vr)
-                    seen_ids.add(vr['id'])
-            
-            # Finally, add pure keyword matches if we still need more results
-            for kr in keyword_results:
-                if kr['id'] not in seen_ids and len(combined_results) < match_count:
-                    # Convert keyword result to match vector result format
-                    combined_results.append({
-                        'id': kr['id'],
-                        'url': kr['url'],
-                        'chunk_number': kr['chunk_number'],
-                        'content': kr['content'],
-                        'metadata': kr['metadata'],
-                        'source_id': kr['source_id'],
-                        'similarity': 0.5  # Default similarity for keyword-only matches
-                    })
-                    seen_ids.add(kr['id'])
-            
-            # Use combined results
-            results = combined_results[:match_count]
-            
-        else:
-            # Standard vector search only
-            results = search_documents(
-                client=supabase_client,
-                query=query,
-                match_count=match_count,
-                filter_metadata=filter_metadata
-            )
-        
-        # Apply reranking if enabled
-        use_reranking = os.getenv("USE_RERANKING", "false") == "true"
-        if use_reranking and ctx.request_context.lifespan_context.reranking_model:
-            results = rerank_results(ctx.request_context.lifespan_context.reranking_model, query, results, content_key="content")
-        
-        # Format the results
-        formatted_results = []
-        for result in results:
-            formatted_result = {
-                "url": result.get("url"),
-                "content": result.get("content"),
-                "metadata": result.get("metadata"),
-                "similarity": result.get("similarity")
-            }
-            # Include rerank score if available
-            if "rerank_score" in result:
-                formatted_result["rerank_score"] = result["rerank_score"]
-            formatted_results.append(formatted_result)
-        
-        return json.dumps({
-            "success": True,
-            "query": query,
-            "source_filter": source,
-            "search_mode": "hybrid" if use_hybrid_search else "vector",
-            "reranking_applied": use_reranking and ctx.request_context.lifespan_context.reranking_model is not None,
-            "results": formatted_results,
-            "count": len(formatted_results)
-        }, indent=2)
-    except Exception as e:
-        return json.dumps({
-            "success": False,
-            "query": query,
-            "error": str(e)
-        }, indent=2)
-
-@mcp.tool()
-async def search_code_examples(ctx: Context, query: str, source_id: str = None, match_count: int = 5) -> str:
-    """
-    Search for code examples relevant to the query.
-    
-    This tool searches the vector database for code examples relevant to the query and returns
-    the matching examples with their summaries. Optionally filter by source_id.
-    Get the source_id by using the get_available_sources tool before calling this search!
-
-    Use the get_available_sources tool first to see what sources are available for filtering.
-    
-    Args:
-        ctx: The MCP server provided context
-        query: The search query
-        source_id: Optional source ID to filter results (e.g., 'example.com')
-        match_count: Maximum number of results to return (default: 5)
-    
-    Returns:
-        JSON string with the search results
-    """
-    # Check if code example extraction is enabled
-    extract_code_examples_enabled = os.getenv("USE_AGENTIC_RAG", "false") == "true"
-    if not extract_code_examples_enabled:
-        return json.dumps({
-            "success": False,
-            "error": "Code example extraction is disabled. Perform a normal RAG search."
-        }, indent=2)
-    
-    try:
-        # Get the Supabase client from the context
-        supabase_client = ctx.request_context.lifespan_context.supabase_client
-        
-        # Check if hybrid search is enabled
-        use_hybrid_search = os.getenv("USE_HYBRID_SEARCH", "false") == "true"
-        
-        # Prepare filter if source is provided and not empty
-        filter_metadata = None
-        if source_id and source_id.strip():
-            filter_metadata = {"source": source_id}
-        
-        if use_hybrid_search:
-            # Hybrid search: combine vector and keyword search
-            
-            # Import the search function from utils
-            from utils import search_code_examples as search_code_examples_impl
-            
-            # 1. Get vector search results (get more to account for filtering)
-            vector_results = search_code_examples_impl(
-                client=supabase_client,
-                query=query,
-                match_count=match_count * 2,  # Get double to have room for filtering
-                filter_metadata=filter_metadata
-            )
-            
-            # 2. Get keyword search results using ILIKE on both content and summary
-            keyword_query = supabase_client.from_('code_examples')\
-                .select('id, url, chunk_number, content, summary, metadata, source_id')\
-                .or_(f'content.ilike.%{query}%,summary.ilike.%{query}%')
-            
-            # Apply source filter if provided
-            if source_id and source_id.strip():
-                keyword_query = keyword_query.eq('source_id', source_id)
-            
-            # Execute keyword search
-            keyword_response = keyword_query.limit(match_count * 2).execute()
-            keyword_results = keyword_response.data if keyword_response.data else []
-            
-            # 3. Combine results with preference for items appearing in both
-            seen_ids = set()
-            combined_results = []
-            
-            # First, add items that appear in both searches (these are the best matches)
-            vector_ids = {r.get('id') for r in vector_results if r.get('id')}
-            for kr in keyword_results:
-                if kr['id'] in vector_ids and kr['id'] not in seen_ids:
-                    # Find the vector result to get similarity score
-                    for vr in vector_results:
-                        if vr.get('id') == kr['id']:
-                            # Boost similarity score for items in both results
-                            vr['similarity'] = min(1.0, vr.get('similarity', 0) * 1.2)
-                            combined_results.append(vr)
-                            seen_ids.add(kr['id'])
-                            break
-            
-            # Then add remaining vector results (semantic matches without exact keyword)
-            for vr in vector_results:
-                if vr.get('id') and vr['id'] not in seen_ids and len(combined_results) < match_count:
-                    combined_results.append(vr)
-                    seen_ids.add(vr['id'])
-            
-            # Finally, add pure keyword matches if we still need more results
-            for kr in keyword_results:
-                if kr['id'] not in seen_ids and len(combined_results) < match_count:
-                    # Convert keyword result to match vector result format
-                    combined_results.append({
-                        'id': kr['id'],
-                        'url': kr['url'],
-                        'chunk_number': kr['chunk_number'],
-                        'content': kr['content'],
-                        'summary': kr['summary'],
-                        'metadata': kr['metadata'],
-                        'source_id': kr['source_id'],
-                        'similarity': 0.5  # Default similarity for keyword-only matches
-                    })
-                    seen_ids.add(kr['id'])
-            
-            # Use combined results
-            results = combined_results[:match_count]
-            
-        else:
-            # Standard vector search only
-            from utils import search_code_examples as search_code_examples_impl
-            
-            results = search_code_examples_impl(
-                client=supabase_client,
-                query=query,
-                match_count=match_count,
-                filter_metadata=filter_metadata
-            )
-        
-        # Apply reranking if enabled
-        use_reranking = os.getenv("USE_RERANKING", "false") == "true"
-        if use_reranking and ctx.request_context.lifespan_context.reranking_model:
-            results = rerank_results(ctx.request_context.lifespan_context.reranking_model, query, results, content_key="content")
-        
-        # Format the results
-        formatted_results = []
-        for result in results:
-            formatted_result = {
-                "url": result.get("url"),
-                "code": result.get("content"),
-                "summary": result.get("summary"),
-                "metadata": result.get("metadata"),
-                "source_id": result.get("source_id"),
-                "similarity": result.get("similarity")
-            }
-            # Include rerank score if available
-            if "rerank_score" in result:
-                formatted_result["rerank_score"] = result["rerank_score"]
-            formatted_results.append(formatted_result)
-        
-        return json.dumps({
-            "success": True,
-            "query": query,
-            "source_filter": source_id,
-            "search_mode": "hybrid" if use_hybrid_search else "vector",
-            "reranking_applied": use_reranking and ctx.request_context.lifespan_context.reranking_model is not None,
-            "results": formatted_results,
-            "count": len(formatted_results)
-        }, indent=2)
-    except Exception as e:
-        return json.dumps({
-            "success": False,
-            "query": query,
-            "error": str(e)
-        }, indent=2)
-
-@mcp.tool()
-async def check_ai_script_hallucinations(ctx: Context, script_path: str) -> str:
-    """
-    Check an AI-generated Python script for hallucinations using the knowledge graph.
-    
-    This tool analyzes a Python script for potential AI hallucinations by validating
-    imports, method calls, class instantiations, and function calls against a Neo4j
-    knowledge graph containing real repository data.
-    
-    The tool performs comprehensive analysis including:
-    - Import validation against known repositories
-    - Method call validation on classes from the knowledge graph
-    - Class instantiation parameter validation
-    - Function call parameter validation
-    - Attribute access validation
-    
-    Args:
-        ctx: The MCP server provided context
-        script_path: Absolute path to the Python script to analyze
-    
-    Returns:
-        JSON string with hallucination detection results, confidence scores, and recommendations
-    """
-    try:
-        # Check if knowledge graph functionality is enabled
-        knowledge_graph_enabled = os.getenv("USE_KNOWLEDGE_GRAPH", "false") == "true"
-        if not knowledge_graph_enabled:
-            return json.dumps({
-                "success": False,
-                "error": "Knowledge graph functionality is disabled. Set USE_KNOWLEDGE_GRAPH=true in environment."
-            }, indent=2)
-        
-        # Get the knowledge validator from context
-        knowledge_validator = ctx.request_context.lifespan_context.knowledge_validator
-        
-        if not knowledge_validator:
-            return json.dumps({
-                "success": False,
-                "error": "Knowledge graph validator not available. Check Neo4j configuration in environment variables."
-            }, indent=2)
-        
-        # Validate script path
-        validation = validate_script_path(script_path)
-        if not validation["valid"]:
-            return json.dumps({
-                "success": False,
-                "script_path": script_path,
-                "error": validation["error"]
-            }, indent=2)
-        
-        # Step 1: Analyze script structure using AST
-        analyzer = AIScriptAnalyzer()
-        analysis_result = analyzer.analyze_script(script_path)
-        
-        if analysis_result.errors:
-            print(f"Analysis warnings for {script_path}: {analysis_result.errors}")
-        
-        # Step 2: Validate against knowledge graph
-        validation_result = await knowledge_validator.validate_script(analysis_result)
-        
-        # Step 3: Generate comprehensive report
-        reporter = HallucinationReporter()
-        report = reporter.generate_comprehensive_report(validation_result)
-        
-        # Format response with comprehensive information
-        return json.dumps({
-            "success": True,
-            "script_path": script_path,
-            "overall_confidence": validation_result.overall_confidence,
-            "validation_summary": {
-                "total_validations": report["validation_summary"]["total_validations"],
-                "valid_count": report["validation_summary"]["valid_count"],
-                "invalid_count": report["validation_summary"]["invalid_count"],
-                "uncertain_count": report["validation_summary"]["uncertain_count"],
-                "not_found_count": report["validation_summary"]["not_found_count"],
-                "hallucination_rate": report["validation_summary"]["hallucination_rate"]
-            },
-            "hallucinations_detected": report["hallucinations_detected"],
-            "recommendations": report["recommendations"],
-            "analysis_metadata": {
-                "total_imports": report["analysis_metadata"]["total_imports"],
-                "total_classes": report["analysis_metadata"]["total_classes"],
-                "total_methods": report["analysis_metadata"]["total_methods"],
-                "total_attributes": report["analysis_metadata"]["total_attributes"],
-                "total_functions": report["analysis_metadata"]["total_functions"]
-            },
-            "libraries_analyzed": report.get("libraries_analyzed", [])
-        }, indent=2)
-        
-    except Exception as e:
-        return json.dumps({
-            "success": False,
-            "script_path": script_path,
-            "error": f"Analysis failed: {str(e)}"
-        }, indent=2)
-
-@mcp.tool()
-async def query_knowledge_graph(ctx: Context, command: str) -> str:
-    """
-    Query and explore the Neo4j knowledge graph containing repository data.
-    
-    This tool provides comprehensive access to the knowledge graph for exploring repositories,
-    classes, methods, functions, and their relationships. Perfect for understanding what data
-    is available for hallucination detection and debugging validation results.
-    
-    **⚠️ IMPORTANT: Always start with the `repos` command first!**
-    Before using any other commands, run `repos` to see what repositories are available
-    in your knowledge graph. This will help you understand what data you can explore.
-    
-    ## Available Commands:
-    
-    **Repository Commands:**
-    - `repos` - **START HERE!** List all repositories in the knowledge graph
-    - `explore <repo_name>` - Get detailed overview of a specific repository
-    
-    **Class Commands:**  
-    - `classes` - List all classes across all repositories (limited to 20)
-    - `classes <repo_name>` - List classes in a specific repository
-    - `class <class_name>` - Get detailed information about a specific class including methods and attributes
-    
-    **Method Commands:**
-    - `method <method_name>` - Search for methods by name across all classes
-    - `method <method_name> <class_name>` - Search for a method within a specific class
-    
-    **Custom Query:**
-    - `query <cypher_query>` - Execute a custom Cypher query (results limited to 20 records)
-    
-    ## Knowledge Graph Schema:
-    
-    **Node Types:**
-    - Repository: `(r:Repository {name: string})`
-    - File: `(f:File {path: string, module_name: string})`
-    - Class: `(c:Class {name: string, full_name: string})`
-    - Method: `(m:Method {name: string, params_list: [string], params_detailed: [string], return_type: string, args: [string]})`
-    - Function: `(func:Function {name: string, params_list: [string], params_detailed: [string], return_type: string, args: [string]})`
-    - Attribute: `(a:Attribute {name: string, type: string})`
-    
-    **Relationships:**
-    - `(r:Repository)-[:CONTAINS]->(f:File)`
-    - `(f:File)-[:DEFINES]->(c:Class)`
-    - `(c:Class)-[:HAS_METHOD]->(m:Method)`
-    - `(c:Class)-[:HAS_ATTRIBUTE]->(a:Attribute)`
-    - `(f:File)-[:DEFINES]->(func:Function)`
-    
-    ## Example Workflow:
-    ```
-    1. repos                                    # See what repositories are available
-    2. explore pydantic-ai                      # Explore a specific repository
-    3. classes pydantic-ai                      # List classes in that repository
-    4. class Agent                              # Explore the Agent class
-    5. method run_stream                        # Search for run_stream method
-    6. method __init__ Agent                    # Find Agent constructor
-    7. query "MATCH (c:Class)-[:HAS_METHOD]->(m:Method) WHERE m.name = 'run' RETURN c.name, m.name LIMIT 5"
-    ```
-    
-    Args:
-        ctx: The MCP server provided context
-        command: Command string to execute (see available commands above)
-    
-    Returns:
-        JSON string with query results, statistics, and metadata
-    """
-    try:
-        # Check if knowledge graph functionality is enabled
-        knowledge_graph_enabled = os.getenv("USE_KNOWLEDGE_GRAPH", "false") == "true"
-        if not knowledge_graph_enabled:
-            return json.dumps({
-                "success": False,
-                "error": "Knowledge graph functionality is disabled. Set USE_KNOWLEDGE_GRAPH=true in environment."
-            }, indent=2)
-        
-        # Get Neo4j driver from context
-        repo_extractor = ctx.request_context.lifespan_context.repo_extractor
-        if not repo_extractor or not repo_extractor.driver:
-            return json.dumps({
-                "success": False,
-                "error": "Neo4j connection not available. Check Neo4j configuration in environment variables."
-            }, indent=2)
-        
-        # Parse command
-        command = command.strip()
-        if not command:
-            return json.dumps({
-                "success": False,
-                "command": "",
-                "error": "Command cannot be empty. Available commands: repos, explore <repo>, classes [repo], class <name>, method <name> [class], query <cypher>"
-            }, indent=2)
-        
-        parts = command.split()
-        cmd = parts[0].lower()
-        args = parts[1:] if len(parts) > 1 else []
-        
-        async with repo_extractor.driver.session() as session:
-            # Route to appropriate handler
-            if cmd == "repos":
-                return await _handle_repos_command(session, command)
-            elif cmd == "explore":
-                if not args:
-                    return json.dumps({
-                        "success": False,
-                        "command": command,
-                        "error": "Repository name required. Usage: explore <repo_name>"
-                    }, indent=2)
-                return await _handle_explore_command(session, command, args[0])
-            elif cmd == "classes":
-                repo_name = args[0] if args else None
-                return await _handle_classes_command(session, command, repo_name)
-            elif cmd == "class":
-                if not args:
-                    return json.dumps({
-                        "success": False,
-                        "command": command,
-                        "error": "Class name required. Usage: class <class_name>"
-                    }, indent=2)
-                return await _handle_class_command(session, command, args[0])
-            elif cmd == "method":
-                if not args:
-                    return json.dumps({
-                        "success": False,
-                        "command": command,
-                        "error": "Method name required. Usage: method <method_name> [class_name]"
-                    }, indent=2)
-                method_name = args[0]
-                class_name = args[1] if len(args) > 1 else None
-                return await _handle_method_command(session, command, method_name, class_name)
-            elif cmd == "query":
-                if not args:
-                    return json.dumps({
-                        "success": False,
-                        "command": command,
-                        "error": "Cypher query required. Usage: query <cypher_query>"
-                    }, indent=2)
-                cypher_query = " ".join(args)
-                return await _handle_query_command(session, command, cypher_query)
-            else:
-                return json.dumps({
-                    "success": False,
-                    "command": command,
-                    "error": f"Unknown command '{cmd}'. Available commands: repos, explore <repo>, classes [repo], class <name>, method <name> [class], query <cypher>"
-                }, indent=2)
-                
-    except Exception as e:
-        return json.dumps({
-            "success": False,
-            "command": command,
-            "error": f"Query execution failed: {str(e)}"
-        }, indent=2)
-
-
-async def _handle_repos_command(session, command: str) -> str:
-    """Handle 'repos' command - list all repositories"""
-    query = "MATCH (r:Repository) RETURN r.name as name ORDER BY r.name"
-    result = await session.run(query)
-    
-    repos = []
-    async for record in result:
-        repos.append(record['name'])
-    
-    return json.dumps({
-        "success": True,
-        "command": command,
-        "data": {
-            "repositories": repos
-        },
-        "metadata": {
-            "total_results": len(repos),
-            "limited": False
-        }
-    }, indent=2)
-
-
-async def _handle_explore_command(session, command: str, repo_name: str) -> str:
-    """Handle 'explore <repo>' command - get repository overview"""
-    # Check if repository exists
-    repo_check_query = "MATCH (r:Repository {name: $repo_name}) RETURN r.name as name"
-    result = await session.run(repo_check_query, repo_name=repo_name)
-    repo_record = await result.single()
-    
-    if not repo_record:
-        return json.dumps({
-            "success": False,
-            "command": command,
-            "error": f"Repository '{repo_name}' not found in knowledge graph"
-        }, indent=2)
-    
-    # Get file count
-    files_query = """
-    MATCH (r:Repository {name: $repo_name})-[:CONTAINS]->(f:File)
-    RETURN count(f) as file_count
-    """
-    result = await session.run(files_query, repo_name=repo_name)
-    file_count = (await result.single())['file_count']
-    
-    # Get class count
-    classes_query = """
-    MATCH (r:Repository {name: $repo_name})-[:CONTAINS]->(f:File)-[:DEFINES]->(c:Class)
-    RETURN count(DISTINCT c) as class_count
-    """
-    result = await session.run(classes_query, repo_name=repo_name)
-    class_count = (await result.single())['class_count']
-    
-    # Get function count
-    functions_query = """
-    MATCH (r:Repository {name: $repo_name})-[:CONTAINS]->(f:File)-[:DEFINES]->(func:Function)
-    RETURN count(DISTINCT func) as function_count
-    """
-    result = await session.run(functions_query, repo_name=repo_name)
-    function_count = (await result.single())['function_count']
-    
-    # Get method count
-    methods_query = """
-    MATCH (r:Repository {name: $repo_name})-[:CONTAINS]->(f:File)-[:DEFINES]->(c:Class)-[:HAS_METHOD]->(m:Method)
-    RETURN count(DISTINCT m) as method_count
-    """
-    result = await session.run(methods_query, repo_name=repo_name)
-    method_count = (await result.single())['method_count']
-    
-    return json.dumps({
-        "success": True,
-        "command": command,
-        "data": {
-            "repository": repo_name,
-            "statistics": {
-                "files": file_count,
-                "classes": class_count,
-                "functions": function_count,
-                "methods": method_count
-            }
-        },
-        "metadata": {
-            "total_results": 1,
-            "limited": False
-        }
-    }, indent=2)
-
-
-async def _handle_classes_command(session, command: str, repo_name: str = None) -> str:
-    """Handle 'classes [repo]' command - list classes"""
-    limit = 20
-    
-    if repo_name:
-        query = """
-        MATCH (r:Repository {name: $repo_name})-[:CONTAINS]->(f:File)-[:DEFINES]->(c:Class)
-        RETURN c.name as name, c.full_name as full_name
-        ORDER BY c.name
-        LIMIT $limit
-        """
-        result = await session.run(query, repo_name=repo_name, limit=limit)
-    else:
-        query = """
-        MATCH (c:Class)
-        RETURN c.name as name, c.full_name as full_name
-        ORDER BY c.name
-        LIMIT $limit
-        """
-        result = await session.run(query, limit=limit)
-    
-    classes = []
-    async for record in result:
-        classes.append({
-            'name': record['name'],
-            'full_name': record['full_name']
-        })
-    
-    return json.dumps({
-        "success": True,
-        "command": command,
-        "data": {
-            "classes": classes,
-            "repository_filter": repo_name
-        },
-        "metadata": {
-            "total_results": len(classes),
-            "limited": len(classes) >= limit
-        }
-    }, indent=2)
-
-
-async def _handle_class_command(session, command: str, class_name: str) -> str:
-    """Handle 'class <name>' command - explore specific class"""
-    # Find the class
-    class_query = """
-    MATCH (c:Class)
-    WHERE c.name = $class_name OR c.full_name = $class_name
-    RETURN c.name as name, c.full_name as full_name
-    LIMIT 1
-    """
-    result = await session.run(class_query, class_name=class_name)
-    class_record = await result.single()
-    
-    if not class_record:
-        return json.dumps({
-            "success": False,
-            "command": command,
-            "error": f"Class '{class_name}' not found in knowledge graph"
-        }, indent=2)
-    
-    actual_name = class_record['name']
-    full_name = class_record['full_name']
-    
-    # Get methods
-    methods_query = """
-    MATCH (c:Class)-[:HAS_METHOD]->(m:Method)
-    WHERE c.name = $class_name OR c.full_name = $class_name
-    RETURN m.name as name, m.params_list as params_list, m.params_detailed as params_detailed, m.return_type as return_type
-    ORDER BY m.name
-    """
-    result = await session.run(methods_query, class_name=class_name)
-    
-    methods = []
-    async for record in result:
-        # Use detailed params if available, fall back to simple params
-        params_to_use = record['params_detailed'] or record['params_list'] or []
-        methods.append({
-            'name': record['name'],
-            'parameters': params_to_use,
-            'return_type': record['return_type'] or 'Any'
-        })
-    
-    # Get attributes
-    attributes_query = """
-    MATCH (c:Class)-[:HAS_ATTRIBUTE]->(a:Attribute)
-    WHERE c.name = $class_name OR c.full_name = $class_name
-    RETURN a.name as name, a.type as type
-    ORDER BY a.name
-    """
-    result = await session.run(attributes_query, class_name=class_name)
-    
-    attributes = []
-    async for record in result:
-        attributes.append({
-            'name': record['name'],
-            'type': record['type'] or 'Any'
-        })
-    
-    return json.dumps({
-        "success": True,
-        "command": command,
-        "data": {
-            "class": {
-                "name": actual_name,
-                "full_name": full_name,
-                "methods": methods,
-                "attributes": attributes
-            }
-        },
-        "metadata": {
-            "total_results": 1,
-            "methods_count": len(methods),
-            "attributes_count": len(attributes),
-            "limited": False
-        }
-    }, indent=2)
-
-
-async def _handle_method_command(session, command: str, method_name: str, class_name: str = None) -> str:
-    """Handle 'method <name> [class]' command - search for methods"""
-    if class_name:
-        query = """
-        MATCH (c:Class)-[:HAS_METHOD]->(m:Method)
-        WHERE (c.name = $class_name OR c.full_name = $class_name)
-          AND m.name = $method_name
-        RETURN c.name as class_name, c.full_name as class_full_name,
-               m.name as method_name, m.params_list as params_list, 
-               m.params_detailed as params_detailed, m.return_type as return_type, m.args as args
-        """
-        result = await session.run(query, class_name=class_name, method_name=method_name)
-    else:
-        query = """
-        MATCH (c:Class)-[:HAS_METHOD]->(m:Method)
-        WHERE m.name = $method_name
-        RETURN c.name as class_name, c.full_name as class_full_name,
-               m.name as method_name, m.params_list as params_list, 
-               m.params_detailed as params_detailed, m.return_type as return_type, m.args as args
-        ORDER BY c.name
-        LIMIT 20
-        """
-        result = await session.run(query, method_name=method_name)
-    
-    methods = []
-    async for record in result:
-        # Use detailed params if available, fall back to simple params
-        params_to_use = record['params_detailed'] or record['params_list'] or []
-        methods.append({
-            'class_name': record['class_name'],
-            'class_full_name': record['class_full_name'],
-            'method_name': record['method_name'],
-            'parameters': params_to_use,
-            'return_type': record['return_type'] or 'Any',
-            'legacy_args': record['args'] or []
-        })
-    
-    if not methods:
-        return json.dumps({
-            "success": False,
-            "command": command,
-            "error": f"Method '{method_name}'" + (f" in class '{class_name}'" if class_name else "") + " not found"
-        }, indent=2)
-    
-    return json.dumps({
-        "success": True,
-        "command": command,
-        "data": {
-            "methods": methods,
-            "class_filter": class_name
-        },
-        "metadata": {
-            "total_results": len(methods),
-            "limited": len(methods) >= 20 and not class_name
-        }
-    }, indent=2)
-
-
-async def _handle_query_command(session, command: str, cypher_query: str) -> str:
-    """Handle 'query <cypher>' command - execute custom Cypher query"""
-    try:
-        # Execute the query with a limit to prevent overwhelming responses
-        result = await session.run(cypher_query)
-        
-        records = []
-        count = 0
-        async for record in result:
-            records.append(dict(record))
-            count += 1
-            if count >= 20:  # Limit results to prevent overwhelming responses
-                break
-        
-        return json.dumps({
-            "success": True,
-            "command": command,
-            "data": {
-                "query": cypher_query,
-                "results": records
-            },
-            "metadata": {
-                "total_results": len(records),
-                "limited": len(records) >= 20
-            }
-        }, indent=2)
-        
-    except Exception as e:
-        return json.dumps({
-            "success": False,
-            "command": command,
-            "error": f"Cypher query error: {str(e)}",
-            "data": {
-                "query": cypher_query
-            }
-        }, indent=2)
-
-
-@mcp.tool()
-async def parse_github_repository(ctx: Context, repo_url: str) -> str:
-    """
-    Parse a GitHub repository into the Neo4j knowledge graph.
-    
-    This tool clones a GitHub repository, analyzes its Python files, and stores
-    the code structure (classes, methods, functions, imports) in Neo4j for use
-    in hallucination detection. The tool:
-    
-    - Clones the repository to a temporary location
-    - Analyzes Python files to extract code structure
-    - Stores classes, methods, functions, and imports in Neo4j
-    - Provides detailed statistics about the parsing results
-    - Automatically handles module name detection for imports
-    
-    Args:
-        ctx: The MCP server provided context
-        repo_url: GitHub repository URL (e.g., 'https://github.com/user/repo.git')
-    
-    Returns:
-        JSON string with parsing results, statistics, and repository information
-    """
-    try:
-        # Check if knowledge graph functionality is enabled
-        knowledge_graph_enabled = os.getenv("USE_KNOWLEDGE_GRAPH", "false") == "true"
-        if not knowledge_graph_enabled:
-            return json.dumps({
-                "success": False,
-                "error": "Knowledge graph functionality is disabled. Set USE_KNOWLEDGE_GRAPH=true in environment."
-            }, indent=2)
-        
-        # Get the repository extractor from context
-        repo_extractor = ctx.request_context.lifespan_context.repo_extractor
-        
-        if not repo_extractor:
-            return json.dumps({
-                "success": False,
-                "error": "Repository extractor not available. Check Neo4j configuration in environment variables."
-            }, indent=2)
-        
-        # Validate repository URL
-        validation = validate_github_url(repo_url)
-        if not validation["valid"]:
-            return json.dumps({
-                "success": False,
-                "repo_url": repo_url,
-                "error": validation["error"]
-            }, indent=2)
-        
-        repo_name = validation["repo_name"]
-        
-        # Parse the repository (this includes cloning, analysis, and Neo4j storage)
-        print(f"Starting repository analysis for: {repo_name}")
-        await repo_extractor.analyze_repository(repo_url)
-        print(f"Repository analysis completed for: {repo_name}")
-        
-        # Query Neo4j for statistics about the parsed repository
-        async with repo_extractor.driver.session() as session:
-            # Get comprehensive repository statistics
-            stats_query = """
-            MATCH (r:Repository {name: $repo_name})
-            OPTIONAL MATCH (r)-[:CONTAINS]->(f:File)
-            OPTIONAL MATCH (f)-[:DEFINES]->(c:Class)
-            OPTIONAL MATCH (c)-[:HAS_METHOD]->(m:Method)
-            OPTIONAL MATCH (f)-[:DEFINES]->(func:Function)
-            OPTIONAL MATCH (c)-[:HAS_ATTRIBUTE]->(a:Attribute)
-            WITH r, 
-                 count(DISTINCT f) as files_count,
-                 count(DISTINCT c) as classes_count,
-                 count(DISTINCT m) as methods_count,
-                 count(DISTINCT func) as functions_count,
-                 count(DISTINCT a) as attributes_count
-            
-            // Get some sample module names
-            OPTIONAL MATCH (r)-[:CONTAINS]->(sample_f:File)
-            WITH r, files_count, classes_count, methods_count, functions_count, attributes_count,
-                 collect(DISTINCT sample_f.module_name)[0..5] as sample_modules
-            
-            RETURN 
-                r.name as repo_name,
-                files_count,
-                classes_count, 
-                methods_count,
-                functions_count,
-                attributes_count,
-                sample_modules
-            """
-            
-            result = await session.run(stats_query, repo_name=repo_name)
-            record = await result.single()
-            
-            if record:
-                stats = {
-                    "repository": record['repo_name'],
-                    "files_processed": record['files_count'],
-                    "classes_created": record['classes_count'],
-                    "methods_created": record['methods_count'], 
-                    "functions_created": record['functions_count'],
-                    "attributes_created": record['attributes_count'],
-                    "sample_modules": record['sample_modules'] or []
-                }
-            else:
-                return json.dumps({
-                    "success": False,
-                    "repo_url": repo_url,
-                    "error": f"Repository '{repo_name}' not found in database after parsing"
-                }, indent=2)
-        
-        return json.dumps({
-            "success": True,
-            "repo_url": repo_url,
-            "repo_name": repo_name,
-            "message": f"Successfully parsed repository '{repo_name}' into knowledge graph",
-            "statistics": stats,
-            "ready_for_validation": True,
-            "next_steps": [
-                "Repository is now available for hallucination detection",
-                f"Use check_ai_script_hallucinations to validate scripts against {repo_name}",
-                "The knowledge graph contains classes, methods, and functions from this repository"
-            ]
-        }, indent=2)
-        
-    except Exception as e:
-        return json.dumps({
-            "success": False,
-            "repo_url": repo_url,
-            "error": f"Repository parsing failed: {str(e)}"
-        }, indent=2)
-
-async def crawl_markdown_file(crawler: AsyncWebCrawler, url: str) -> List[Dict[str, Any]]:
-    """
-    Crawl a .txt or markdown file.
-    
-    Args:
-        crawler: AsyncWebCrawler instance
-        url: URL of the file
-        
-    Returns:
-        List of dictionaries with URL and markdown content
-    """
-    crawl_config = CrawlerRunConfig()
-
-    result = await crawler.arun(url=url, config=crawl_config)
-    if result.success and result.markdown:
-        return [{'url': url, 'markdown': result.markdown}]
-    else:
-        print(f"Failed to crawl {url}: {result.error_message}")
-        return []
-
-async def crawl_batch(crawler: AsyncWebCrawler, urls: List[str], max_concurrent: int = 10) -> List[Dict[str, Any]]:
-    """
-    Batch crawl multiple URLs in parallel.
-    
-    Args:
-        crawler: AsyncWebCrawler instance
-        urls: List of URLs to crawl
-        max_concurrent: Maximum number of concurrent browser sessions
-        
-    Returns:
-        List of dictionaries with URL and markdown content
-    """
-    crawl_config = CrawlerRunConfig(cache_mode=CacheMode.BYPASS, stream=False)
-    dispatcher = MemoryAdaptiveDispatcher(
-        memory_threshold_percent=70.0,
-        check_interval=1.0,
-        max_session_permit=max_concurrent
-    )
-
-    results = await crawler.arun_many(urls=urls, config=crawl_config, dispatcher=dispatcher)
-    return [{'url': r.url, 'markdown': r.markdown} for r in results if r.success and r.markdown]
-
-async def crawl_recursive_internal_links(crawler: AsyncWebCrawler, start_urls: List[str], max_depth: int = 3, max_concurrent: int = 10) -> List[Dict[str, Any]]:
-    """
-    Recursively crawl internal links from start URLs up to a maximum depth.
-    
-    Args:
-        crawler: AsyncWebCrawler instance
-        start_urls: List of starting URLs
-        max_depth: Maximum recursion depth
-        max_concurrent: Maximum number of concurrent browser sessions
-        
-    Returns:
-        List of dictionaries with URL and markdown content
-    """
-    run_config = CrawlerRunConfig(cache_mode=CacheMode.BYPASS, stream=False)
-    dispatcher = MemoryAdaptiveDispatcher(
-        memory_threshold_percent=70.0,
-        check_interval=1.0,
-        max_session_permit=max_concurrent
-    )
-
-    visited = set()
-
-    def normalize_url(url):
-        return urldefrag(url)[0]
-
-    current_urls = set([normalize_url(u) for u in start_urls])
-    results_all = []
-
-    for depth in range(max_depth):
-        urls_to_crawl = [normalize_url(url) for url in current_urls if normalize_url(url) not in visited]
-        if not urls_to_crawl:
-            break
-
-        results = await crawler.arun_many(urls=urls_to_crawl, config=run_config, dispatcher=dispatcher)
-        next_level_urls = set()
-
-        for result in results:
-            norm_url = normalize_url(result.url)
-            visited.add(norm_url)
-
-            if result.success and result.markdown:
-                results_all.append({'url': result.url, 'markdown': result.markdown})
-                for link in result.links.get("internal", []):
-                    next_url = normalize_url(link["href"])
-                    if next_url not in visited:
-                        next_level_urls.add(next_url)
->>>>>>> a1c16f67
 
 from crawl_strategies import (
     is_sitemap,
@@ -1884,36 +47,15 @@
     rerank_results
 )
 
-# Re-export for backward compatibility
-__all__ = [
-    # Core server components
-    "Crawl4AIContext",
-    "crawl4ai_lifespan", 
-    "mcp",
-    "main",
-    
-    # MCP tools
-    "crawl_single_page",
-    "smart_crawl_url", 
-    "get_available_sources",
-    "perform_rag_query",
-    "search_code_examples",
-    
-    # Crawling strategies
-    "is_sitemap",
-    "is_txt",
-    "parse_sitemap", 
-    "crawl_markdown_file",
-    "crawl_batch",
-    "crawl_recursive_internal_links",
-    
-    # Content processing
-    "smart_chunk_markdown",
-    "extract_section_info",
-    "process_code_example", 
-    "rerank_results"
-]
+from utils import (
+    create_postgres_pool,
+    add_documents_to_postgres,
+    search_documents,
+    extract_code_blocks,
+    generate_code_example_summary
+)
 
+# For backward compatibility, expose main function
 if __name__ == "__main__":
     import asyncio
     asyncio.run(main())